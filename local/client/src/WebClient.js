/*jshint loopfunc:false */

import React, { PureComponent } from 'react';
import { AutoSizer } from 'react-virtualized';
import {
  Alert,
  Col,
  Container,
  Progress,
  Row,
} from 'reactstrap';

// Display Elements
import DataFrame from 'streamlit-shared/lib/elements/DataFrame';
import Chart from 'streamlit-shared/lib/elements/Chart';
import ImageList from 'streamlit-shared/lib/elements/ImageList';
import Text from 'streamlit-shared/lib/elements/Text';
import DocString from 'streamlit-shared/lib/elements/DocString';
import ExceptionElement from 'streamlit-shared/lib/elements/ExceptionElement';
<<<<<<< HEAD
import Map from 'streamlit-shared/lib/elements/Map';
=======
// import Map from 'streamlit-shared/lib/elements/Map';
>>>>>>> bddb792b

// Other local imports.
import PersistentWebsocket from 'streamlit-shared/lib/PersistentWebsocket';
import { StreamlitMsg, Text as TextProto }
  from 'streamlit-shared/lib/protobuf/streamlit';
import { addRows } from 'streamlit-shared/lib/dataFrameProto';
import { toImmutableProto, dispatchOneOf }
  from 'streamlit-shared/lib/immutableProto';
import { fromJS } from 'immutable';

import './WebClient.css';

class WebClient extends PureComponent {
  constructor(props) {
    super(props);

    // Initially the state reflects that no data has been received.
    this.state = {
      reportId: '<null>',
      elements: fromJS([{
        type: 'text',
        text: {
          format: 8,  // info
          body: 'Ready to receive data',
        }
      }]),
    };

    // Bind event handlers.
    this.handleReconnect = this.handleReconnect.bind(this);
    this.handleMessage = this.handleMessage.bind(this);
  }

  componentDidMount() {
  }

  componentWillUnmount() {
  }

  /**
   * Callback when we establish a websocket connection.
   */
  handleReconnect() {
    console.log('RECONNECTED TO THE SERVER');
    // Initially the state reflects that no data has been received.
    this.resetState('Established connection.', TextProto.Format.WARNING);
  }

  /**
   * Resets the state of client to an empty report containing a single
   * element which is an alert of the given type.
   *
   * msg    - The message to display
   * format - One of the accepted formats from Text.proto.
   */
  resetState(msg, format) {
    this.setState({
      reportId: '<null>',
      elements: fromJS([{
        type: 'text',
        text: {
          format: format,
          body: msg,
        }
      }]),
    });
  }

  /**
   * Callback when we get a message from the server.
   */
<<<<<<< HEAD
  handleMessage(blob) {
    // Parse the deltas out and apply them to the state.
    const reader = new FileReader();
    reader.readAsArrayBuffer(blob)
    const readId = Math.random()
    console.log('Got readID', readId)
    reader.onloadend = () => {
      console.log('Finished loading', readId)
      // Parse out the delta_list.
      const result = new Uint8Array(reader.result);
      const msgProto = StreamlitMsg.decode(result)
      const msg = toImmutableProto(StreamlitMsg, msgProto);
      dispatchOneOf(msg, 'type', {
        newReport: (id) => {
          this.setState(() => ({reportId: id}))
          console.log(`newReport id=${id}`); // debug
          setTimeout(() => {
            console.log(`newReport ${id} ${this.state.reportId} 3 seconds up`);
            if (id === this.state.reportId)
              this.clearOldElements();
          }, 3000);
          // this.resetState(`Receiving data for report ${id}`,
          //   TextProto.Format.INFO);
        },
        deltaList: (deltaList) => {
          this.applyDeltas(deltaList);
        },
        reportFinished: () => {
          this.clearOldElements();
        }
      });
    }
=======
  handleMessage(msgArray) {
    const msgProto = StreamlitMsg.decode(msgArray);
    const msg = toImmutableProto(StreamlitMsg, msgProto);
    dispatchOneOf(msg, 'type', {
      newReport: (id) => {
        this.setState(() => ({reportId: id}))
        console.log(`newReport id=${id}`); // debug
        setTimeout(() => {
          console.log(`newReport ${id} ${this.state.reportId} 3 seconds up`);
          if (id === this.state.reportId)
            this.clearOldElements();
        }, 3000);
        // this.resetState(`Receiving data for report ${id}`,
        //   TextProto.Format.INFO);
      },
      deltaList: (deltaList) => {
        this.applyDeltas(deltaList);
      },
      reportFinished: () => {
        this.clearOldElements();
      }
    });
>>>>>>> bddb792b
  }

  /**
   * Applies a list of deltas to the elements.
   */
  applyDeltas(deltaList) {
    // debug - begin
    console.log(`applying deltas to report id ${this.state.reportId}`)
    // debug - end

    const reportId = this.state.reportId;
    this.setState(({elements}) => ({
      elements: deltaList.get('deltas').reduce((elements, delta) => (
        elements.update(delta.get('id'), (element) =>
          dispatchOneOf(delta, 'type', {
            newElement: (newElement) => newElement.set('reportId', reportId),
            addRows: (newRows) => addRows(element, newRows),
        }))), elements)
    }));
  }

  /**
   * Empties out all elements whose reportIds are no longer current.
   */
  clearOldElements() {
    console.log(`Clearing out old elements for reportId ${this.state.reportId}`)
    this.setState(({elements, reportId}) => ({
      elements: elements.map((elt) => {
        if (elt.get('reportId') === reportId) {
          console.log(`NOT clearing out ${elt.get('type')}`)
          return elt;
        } else {
          console.log(`clearing out ${elt.get('type')}`)
          return fromJS({
            empty: {unused: true},
            reportId: reportId,
            type: "empty"
          });
        }
      })
    }));
  }

  render() {
    // Compute the websocket URI based on the pathname.
    const reportName =
      decodeURIComponent(window.location.pathname).split( '/' )[2];
    document.title = `${reportName} (Streamlit)`
    let uri = `ws://localhost:5008/stream/${encodeURIComponent(reportName)}`

    // const get_report = /nb\/(.*)/.exec(window.location.pathname)
    // if (get_report)
    //   uri = `ws://localhost:8554/api/get/${get_report[1]}`
    // else if (window.location.pathname === '/x')
    //   uri = 'ws://localhost:8554/api/getx/'
    // // console.log(`For path=${window.location.pathname} uri=${uri}`)

    // Return the tree
    return (
      <div>
        <header>
          <a className="brand" href="/">Streamlit</a>
          <div className="connection-status">
            <PersistentWebsocket
              uri={uri}
              onReconnect={this.handleReconnect}
              onMessage={this.handleMessage}
              persist={false}
            />
          </div>
        </header>
        <Container className="streamlit-container">
          <Row className="justify-content-center">
            <Col className="col-lg-8 col-md-9 col-sm-12 col-xs-12">
              <AutoSizer className="main">
                { ({width}) => this.renderElements(width) }
              </AutoSizer>
            </Col>
          </Row>
        </Container>

      </div>
    );
  }

  renderElements(width) {
    return this.state.elements.map((element) => {
      try {
        if (!element) throw new Error('Transmission error.');
        return dispatchOneOf(element, 'type', {
          dataFrame: (df) => <DataFrame df={df} width={width}/>,
          chart: (chart) => <Chart chart={chart} width={width}/>,
          imgs: (imgs) => <ImageList imgs={imgs} width={width}/>,
          progress: (p) => <Progress value={p.get('value')} style={{width}}/>,
          text: (text) => <Text element={text} width={width}/>,
          docString: (doc) => <DocString element={doc} width={width}/>,
          exception: (exc) => <ExceptionElement element={exc} width={width}/>,
          empty: (empty) => undefined,
<<<<<<< HEAD
          map: (map) => <Map map={map} width={width}/>,
=======
          // map: (map) => <Map map={map} width={width}/>,
>>>>>>> bddb792b
        });
      } catch (err) {
        return <Alert color="warning" style={{width}}>{err.message}</Alert>;
      }
    }).push(
      <div style={{width}} className="footer"/>
    ).flatMap((element, indx) => {
      if (element)
        return [<div className="element-container" key={indx}>{element}</div>]
      else
        return []
    })
  }
}

export default WebClient;<|MERGE_RESOLUTION|>--- conflicted
+++ resolved
@@ -17,11 +17,7 @@
 import Text from 'streamlit-shared/lib/elements/Text';
 import DocString from 'streamlit-shared/lib/elements/DocString';
 import ExceptionElement from 'streamlit-shared/lib/elements/ExceptionElement';
-<<<<<<< HEAD
 import Map from 'streamlit-shared/lib/elements/Map';
-=======
-// import Map from 'streamlit-shared/lib/elements/Map';
->>>>>>> bddb792b
 
 // Other local imports.
 import PersistentWebsocket from 'streamlit-shared/lib/PersistentWebsocket';
@@ -93,40 +89,6 @@
   /**
    * Callback when we get a message from the server.
    */
-<<<<<<< HEAD
-  handleMessage(blob) {
-    // Parse the deltas out and apply them to the state.
-    const reader = new FileReader();
-    reader.readAsArrayBuffer(blob)
-    const readId = Math.random()
-    console.log('Got readID', readId)
-    reader.onloadend = () => {
-      console.log('Finished loading', readId)
-      // Parse out the delta_list.
-      const result = new Uint8Array(reader.result);
-      const msgProto = StreamlitMsg.decode(result)
-      const msg = toImmutableProto(StreamlitMsg, msgProto);
-      dispatchOneOf(msg, 'type', {
-        newReport: (id) => {
-          this.setState(() => ({reportId: id}))
-          console.log(`newReport id=${id}`); // debug
-          setTimeout(() => {
-            console.log(`newReport ${id} ${this.state.reportId} 3 seconds up`);
-            if (id === this.state.reportId)
-              this.clearOldElements();
-          }, 3000);
-          // this.resetState(`Receiving data for report ${id}`,
-          //   TextProto.Format.INFO);
-        },
-        deltaList: (deltaList) => {
-          this.applyDeltas(deltaList);
-        },
-        reportFinished: () => {
-          this.clearOldElements();
-        }
-      });
-    }
-=======
   handleMessage(msgArray) {
     const msgProto = StreamlitMsg.decode(msgArray);
     const msg = toImmutableProto(StreamlitMsg, msgProto);
@@ -149,7 +111,6 @@
         this.clearOldElements();
       }
     });
->>>>>>> bddb792b
   }
 
   /**
@@ -248,11 +209,7 @@
           docString: (doc) => <DocString element={doc} width={width}/>,
           exception: (exc) => <ExceptionElement element={exc} width={width}/>,
           empty: (empty) => undefined,
-<<<<<<< HEAD
           map: (map) => <Map map={map} width={width}/>,
-=======
-          // map: (map) => <Map map={map} width={width}/>,
->>>>>>> bddb792b
         });
       } catch (err) {
         return <Alert color="warning" style={{width}}>{err.message}</Alert>;
