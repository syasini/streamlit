--- conflicted
+++ resolved
@@ -57,17 +57,14 @@
     WidgetKwargs,
     register_widget,
 )
-<<<<<<< HEAD
 from streamlit.type_util import (
+    DataFormat,
     DataFrameGenericAlias,
     Key,
     maybe_convert_datetime_date_edit_df,
     maybe_convert_datetime_time_edit_df,
     to_key,
 )
-=======
-from streamlit.type_util import DataFormat, DataFrameGenericAlias, Key, to_key
->>>>>>> 7d7df432
 
 if TYPE_CHECKING:
     from streamlit.delta_generator import DeltaGenerator
@@ -206,7 +203,7 @@
         return json.dumps(editing_state, default=str)
 
 
-def _parse_value(value: Union[str, int, float, bool, None], dtype) -> Any:
+def _parse_value(value: Union[str, int, float, bool, None], orig_col) -> Any:
     """Convert a value to the correct type.
 
     Parameters
@@ -221,72 +218,6 @@
     -------
     The converted value.
     """
-<<<<<<< HEAD
-    if data_format in [
-        DataFormat.PANDAS_DATAFRAME,
-        DataFormat.SNOWPARK_OBJECT,
-        DataFormat.PYSPARK_OBJECT,
-        DataFormat.PANDAS_INDEX,
-        DataFormat.PANDAS_STYLER,
-    ]:
-        return df
-    elif data_format == DataFormat.NUMPY_LIST:
-        # It's a 1-dimensional array, so we only return
-        # the first column as numpy array
-        # Calling to_numpy() on the full DataFrame would result in:
-        # [[1], [2]] instead of [1, 2]
-        return np.array([]) if df.empty else df.iloc[:, 0].to_numpy()
-    elif data_format == DataFormat.NUMPY_MATRIX:
-        return df.to_numpy()
-    elif data_format == DataFormat.PYARROW_TABLE:
-        return pa.Table.from_pandas(df)
-    elif data_format == DataFormat.PANDAS_SERIES:
-        # Select first column in dataframe and create a new series based on the values
-        if len(df.columns) != 1:
-            raise ValueError(
-                f"DataFrame is expected to have a single column but has {len(df.columns)}."
-            )
-        return df[df.columns[0]]
-    elif data_format == DataFormat.LIST_OF_RECORDS:
-        return df.to_dict(orient="records")
-    elif data_format == DataFormat.LIST_OF_ROWS:
-        # to_numpy converts the dataframe to a list of rows
-        return df.to_numpy().tolist()
-    elif data_format == DataFormat.COLUMN_INDEX_MAPPING:
-        return df.to_dict(orient="dict")
-    elif data_format == DataFormat.COLUMN_VALUE_MAPPING:
-        return df.to_dict(orient="list")
-    elif data_format == DataFormat.COLUMN_SERIES_MAPPING:
-        return df.to_dict(orient="series")
-    elif data_format in [
-        DataFormat.LIST_OF_VALUES,
-        DataFormat.TUPLE_OF_VALUES,
-        DataFormat.SET_OF_VALUES,
-    ]:
-        return_list = []
-        if len(df.columns) == 1:
-            #  Get the first column and convert to list
-            return_list = df[df.columns[0]].tolist()
-        elif len(df.columns) >= 1:
-            raise ValueError(
-                f"DataFrame is expected to have a single column but has {len(df.columns)}."
-            )
-        if data_format == DataFormat.TUPLE_OF_VALUES:
-            return tuple(return_list)
-        if data_format == DataFormat.SET_OF_VALUES:
-            return set(return_list)
-        return return_list
-    elif data_format == DataFormat.KEY_VALUE_DICT:
-        # The key is expected to be the index -> this will return the first column
-        # as a dict with index as key.
-        return dict() if df.empty else df.iloc[:, 0].to_dict()
-
-    raise ValueError(f"Unsupported input data format: {data_format}")
-
-
-def _parse_value(value: Union[str, int, float, bool, None], orig_col) -> Any:
-=======
->>>>>>> 7d7df432
     if value is None:
         return None
     if pd.api.types.infer_dtype(orig_col) == "time":
@@ -341,14 +272,7 @@
             # We need to subtract the number of index levels from the column index
             # to get the correct column index for pandas dataframes
             column_idx = col - index_count
-<<<<<<< HEAD
             df.iat[row, column_idx] = _parse_value(value, df[df.columns[column_idx]])
-=======
-            # TODO(lukasmasuch): directly get it from numeric index:
-            df.iat[row, column_idx] = _parse_value(
-                value, df[df.columns[column_idx]].dtype
-            )
->>>>>>> 7d7df432
 
 
 def _apply_row_additions(df: pd.DataFrame, added_rows: List[Dict[str, Any]]) -> None:
