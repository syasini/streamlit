# Copyright (c) Streamlit Inc. (2018-2022) Snowflake Inc. (2022-2024)
#
# Licensed under the Apache License, Version 2.0 (the "License");
# you may not use this file except in compliance with the License.
# You may obtain a copy of the License at
#
#     http://www.apache.org/licenses/LICENSE-2.0
#
# Unless required by applicable law or agreed to in writing, software
# distributed under the License is distributed on an "AS IS" BASIS,
# WITHOUT WARRANTIES OR CONDITIONS OF ANY KIND, either express or implied.
# See the License for the specific language governing permissions and
# limitations under the License.

"""Server related utility functions"""

<<<<<<< HEAD
from __future__ import annotations

=======
from typing import Final, Optional
>>>>>>> 9a390bdb
from urllib.parse import urljoin

import tornado.web

from streamlit import config, net_util, url_util

# The port reserved for internal development.
DEVELOPMENT_PORT: Final = 3000


def is_url_from_allowed_origins(url: str) -> bool:
    """Return True if URL is from allowed origins (for CORS purpose).

    Allowed origins:
    1. localhost
    2. The internal and external IP addresses of the machine where this
       function was called from.

    If `server.enableCORS` is False, this allows all origins.
    """
    if not config.get_option("server.enableCORS"):
        # Allow everything when CORS is disabled.
        return True

    hostname = url_util.get_hostname(url)

    allowed_domains = [  # List[Union[str, Callable[[], Optional[str]]]]
        # Check localhost first.
        "localhost",
        "0.0.0.0",
        "127.0.0.1",
        # Try to avoid making unnecessary HTTP requests by checking if the user
        # manually specified a server address.
        _get_server_address_if_manually_set,
        # Then try the options that depend on HTTP requests or opening sockets.
        net_util.get_internal_ip,
        net_util.get_external_ip,
    ]

    for allowed_domain in allowed_domains:
        if callable(allowed_domain):
            allowed_domain = allowed_domain()

        if allowed_domain is None:
            continue

        if hostname == allowed_domain:
            return True

    return False


def _get_server_address_if_manually_set() -> str | None:
    if config.is_manually_set("browser.serverAddress"):
        return url_util.get_hostname(config.get_option("browser.serverAddress"))
    return None


def make_url_path_regex(*path, **kwargs) -> str:
    """Get a regex of the form ^/foo/bar/baz/?$ for a path (foo, bar, baz)."""
    path = [x.strip("/") for x in path if x]  # Filter out falsely components.
    path_format = r"^/%s/?$" if kwargs.get("trailing_slash", True) else r"^/%s$"
    return path_format % "/".join(path)


def get_url(host_ip: str) -> str:
    """Get the URL for any app served at the given host_ip.

    Parameters
    ----------
    host_ip : str
        The IP address of the machine that is running the Streamlit Server.

    Returns
    -------
    str
        The URL.
    """
    protocol = "https" if config.get_option("server.sslCertFile") else "http"

    port = _get_browser_address_bar_port()
    base_path = config.get_option("server.baseUrlPath").strip("/")

    if base_path:
        base_path = "/" + base_path

    host_ip = host_ip.strip("/")
    return f"{protocol}://{host_ip}:{port}{base_path}"


def _get_browser_address_bar_port() -> int:
    """Get the app URL that will be shown in the browser's address bar.

    That is, this is the port where static assets will be served from. In dev,
    this is different from the URL that will be used to connect to the
    server-browser websocket.

    """
    if config.get_option("global.developmentMode"):
        return DEVELOPMENT_PORT
    return int(config.get_option("browser.serverPort"))


def emit_endpoint_deprecation_notice(
    handler: tornado.web.RequestHandler, new_path: str
) -> None:
    """
    Emits the warning about deprecation of HTTP endpoint in the HTTP header.
    """
    handler.set_header("Deprecation", True)
    new_url = urljoin(f"{handler.request.protocol}://{handler.request.host}", new_path)
    handler.set_header("Link", f'<{new_url}>; rel="alternate"')<|MERGE_RESOLUTION|>--- conflicted
+++ resolved
@@ -14,12 +14,9 @@
 
 """Server related utility functions"""
 
-<<<<<<< HEAD
 from __future__ import annotations
 
-=======
-from typing import Final, Optional
->>>>>>> 9a390bdb
+from typing import Final
 from urllib.parse import urljoin
 
 import tornado.web
