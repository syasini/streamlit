# Copyright (c) Streamlit Inc. (2018-2022) Snowflake Inc. (2022-2024)
#
# Licensed under the Apache License, Version 2.0 (the "License");
# you may not use this file except in compliance with the License.
# You may obtain a copy of the License at
#
#     http://www.apache.org/licenses/LICENSE-2.0
#
# Unless required by applicable law or agreed to in writing, software
# distributed under the License is distributed on an "AS IS" BASIS,
# WITHOUT WARRANTIES OR CONDITIONS OF ANY KIND, either express or implied.
# See the License for the specific language governing permissions and
# limitations under the License.

from __future__ import annotations

from typing import Callable, Type, Union

import streamlit.watcher
<<<<<<< HEAD
from streamlit import config, env_util
=======
from streamlit import cli_util, config, env_util
from streamlit.logger import get_logger
>>>>>>> 53630a9c
from streamlit.watcher.polling_path_watcher import PollingPathWatcher


# local_sources_watcher.py caches the return value of
# get_default_path_watcher_class(), so it needs to differentiate between the
# cases where it:
#   1. has yet to call get_default_path_watcher_class()
#   2. has called get_default_path_watcher_class(), which returned that no
#      path watcher should be installed.
# This forces us to define this stub class since the cached value equaling
# None corresponds to case 1 above.
class NoOpPathWatcher:
    def __init__(
        self,
        _path_str: str,
        _on_changed: Callable[[str], None],
        *,  # keyword-only arguments:
        glob_pattern: str | None = None,
        allow_nonexistent: bool = False,
    ):
        pass


# EventBasedPathWatcher will be a stub and have no functional
# implementation if its import failed (due to missing watchdog module),
# so we can't reference it directly in this type.
PathWatcherType = Union[
    Type["streamlit.watcher.event_based_path_watcher.EventBasedPathWatcher"],
    Type[PollingPathWatcher],
    Type[NoOpPathWatcher],
]


def _is_watchdog_available() -> bool:
    """Check if the watchdog module is installed."""
    try:
        import watchdog  # noqa: F401

        return True
    except ImportError:
        return False


def report_watchdog_availability():
    if (
        not config.get_option("global.disableWatchdogWarning")
        and config.get_option("server.fileWatcherType") not in ["poll", "none"]
        and not _is_watchdog_available()
    ):
        msg = "\n  $ xcode-select --install" if env_util.IS_DARWIN else ""

        cli_util.print_to_cli(
            "  %s" % "For better performance, install the Watchdog module:",
            fg="blue",
            bold=True,
        )
        cli_util.print_to_cli(
            """%s
  $ pip install watchdog
            """
            % msg
        )


def _watch_path(
    path: str,
    on_path_changed: Callable[[str], None],
    watcher_type: str | None = None,
    *,  # keyword-only arguments:
    glob_pattern: str | None = None,
    allow_nonexistent: bool = False,
) -> bool:
    """Create a PathWatcher for the given path if we have a viable
    PathWatcher class.

    Parameters
    ----------
    path
        Path to watch.
    on_path_changed
        Function that's called when the path changes.
    watcher_type
        Optional watcher_type string. If None, it will default to the
        'server.fileWatcherType` config option.
    glob_pattern
        Optional glob pattern to use when watching a directory. If set, only
        files matching the pattern will be counted as being created/deleted
        within the watched directory.
    allow_nonexistent
        If True, allow the file or directory at the given path to be
        nonexistent.

    Returns
    -------
    bool
        True if the path is being watched, or False if we have no
        PathWatcher class.
    """
    if watcher_type is None:
        watcher_type = config.get_option("server.fileWatcherType")

    watcher_class = get_path_watcher_class(watcher_type)
    if watcher_class is NoOpPathWatcher:
        return False

    watcher_class(
        path,
        on_path_changed,
        glob_pattern=glob_pattern,
        allow_nonexistent=allow_nonexistent,
    )
    return True


def watch_file(
    path: str,
    on_file_changed: Callable[[str], None],
    watcher_type: str | None = None,
) -> bool:
    return _watch_path(path, on_file_changed, watcher_type)


def watch_dir(
    path: str,
    on_dir_changed: Callable[[str], None],
    watcher_type: str | None = None,
    *,  # keyword-only arguments:
    glob_pattern: str | None = None,
    allow_nonexistent: bool = False,
) -> bool:
    return _watch_path(
        path,
        on_dir_changed,
        watcher_type,
        glob_pattern=glob_pattern,
        allow_nonexistent=allow_nonexistent,
    )


def get_default_path_watcher_class() -> PathWatcherType:
    """Return the class to use for path changes notifications, based on the
    server.fileWatcherType config option.
    """
    return get_path_watcher_class(config.get_option("server.fileWatcherType"))


def get_path_watcher_class(watcher_type: str) -> PathWatcherType:
    """Return the PathWatcher class that corresponds to the given watcher_type
    string. Acceptable values are 'auto', 'watchdog', 'poll' and 'none'.
    """
    if watcher_type in {"watchdog", "auto"} and _is_watchdog_available():
        # Lazy-import this module to prevent unnecessary imports of the watchdog package.
        from streamlit.watcher.event_based_path_watcher import EventBasedPathWatcher

        return EventBasedPathWatcher
    elif watcher_type == "auto":
        return PollingPathWatcher
    elif watcher_type == "poll":
        return PollingPathWatcher
    else:
        return NoOpPathWatcher<|MERGE_RESOLUTION|>--- conflicted
+++ resolved
@@ -17,12 +17,7 @@
 from typing import Callable, Type, Union
 
 import streamlit.watcher
-<<<<<<< HEAD
-from streamlit import config, env_util
-=======
 from streamlit import cli_util, config, env_util
-from streamlit.logger import get_logger
->>>>>>> 53630a9c
 from streamlit.watcher.polling_path_watcher import PollingPathWatcher
 
 
