--- conflicted
+++ resolved
@@ -903,11 +903,7 @@
 
 
 def _populate_theme_msg(msg: CustomThemeConfig) -> None:
-<<<<<<< HEAD
-    enum_encoded_options = {"base", "font", "fontFaces"}
-=======
-    enum_encoded_options = {"base", "font", "fontSize"}
->>>>>>> 96f74794
+    enum_encoded_options = {"base", "font", "fontSize", "fontFaces"}
     theme_opts = config.get_options_for_section("theme")
 
     if not any(theme_opts.values()):
