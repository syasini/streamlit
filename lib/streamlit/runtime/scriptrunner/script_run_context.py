# Copyright (c) Streamlit Inc. (2018-2022) Snowflake Inc. (2022-2024)
#
# Licensed under the Apache License, Version 2.0 (the "License");
# you may not use this file except in compliance with the License.
# You may obtain a copy of the License at
#
#     http://www.apache.org/licenses/LICENSE-2.0
#
# Unless required by applicable law or agreed to in writing, software
# distributed under the License is distributed on an "AS IS" BASIS,
# WITHOUT WARRANTIES OR CONDITIONS OF ANY KIND, either express or implied.
# See the License for the specific language governing permissions and
# limitations under the License.

from __future__ import annotations

import collections
import threading
from dataclasses import dataclass, field
from typing import TYPE_CHECKING, Callable, Counter, Dict, Final, Union
from urllib import parse

from typing_extensions import TypeAlias

from streamlit import runtime
from streamlit.errors import StreamlitAPIException
from streamlit.logger import get_logger
from streamlit.proto.ForwardMsg_pb2 import ForwardMsg
from streamlit.proto.PageProfile_pb2 import Command
from streamlit.runtime.scriptrunner.script_requests import ScriptRequests
from streamlit.runtime.state import SafeSessionState
from streamlit.runtime.uploaded_file_manager import UploadedFileManager

if TYPE_CHECKING:
    from streamlit.commands.pages import Page
    from streamlit.runtime.fragment import FragmentStorage

_LOGGER: Final = get_logger(__name__)

UserInfo: TypeAlias = Dict[str, Union[str, None]]


@dataclass
class ScriptRunContext:
    """A context object that contains data for a "script run" - that is,
    data that's scoped to a single ScriptRunner execution (and therefore also
    scoped to a single connected "session").

    ScriptRunContext is used internally by virtually every `st.foo()` function.
    It is accessed only from the script thread that's created by ScriptRunner,
    or from app-created helper threads that have been "attached" to the
    ScriptRunContext via `add_script_run_ctx`.

    Streamlit code typically retrieves the active ScriptRunContext via the
    `get_script_run_ctx` function.
    """

    session_id: str
    _enqueue: Callable[[ForwardMsg], None]
    query_string: str
    session_state: SafeSessionState
    uploaded_file_mgr: UploadedFileManager
    main_script_path: str
    page_script_hash: str
    user_info: UserInfo
    fragment_storage: "FragmentStorage"

    gather_usage_stats: bool = False
    command_tracking_deactivated: bool = False
    tracked_commands: list[Command] = field(default_factory=list)
    tracked_commands_counter: Counter[str] = field(default_factory=collections.Counter)
    _set_page_config_allowed: bool = True
    _has_script_started: bool = False
    widget_ids_this_run: set[str] = field(default_factory=set)
    widget_user_keys_this_run: set[str] = field(default_factory=set)
    form_ids_this_run: set[str] = field(default_factory=set)
    cursors: dict[int, "streamlit.cursor.RunningCursor"] = field(default_factory=dict)
    script_requests: ScriptRequests | None = None
    current_fragment_id: str | None = None
    fragment_ids_this_run: set[str] | None = None
<<<<<<< HEAD
    pages: dict[str, Page] = field(default_factory=dict)
    yield_callback: Callable[[], None] = lambda: None
=======
    # we allow only one dialog to be open at the same time
    has_dialog_opened: bool = False
>>>>>>> e4436684

    # TODO(willhuang1997): Remove this variable when experimental query params are removed
    _experimental_query_params_used = False
    _production_query_params_used = False

    def reset(
        self,
        query_string: str = "",
        page_script_hash: str = "",
        fragment_ids_this_run: set[str] | None = None,
    ) -> None:
        self.cursors = {}
        self.widget_ids_this_run = set()
        self.widget_user_keys_this_run = set()
        self.form_ids_this_run = set()
        self.query_string = query_string
        self.page_script_hash = page_script_hash
        # Permit set_page_config when the ScriptRunContext is reused on a rerun
        self._set_page_config_allowed = True
        self._has_script_started = False
        self.command_tracking_deactivated: bool = False
        self.tracked_commands = []
        self.tracked_commands_counter = collections.Counter()
        self.current_fragment_id = None
        self.fragment_ids_this_run = fragment_ids_this_run
        self.has_dialog_opened = False

        parsed_query_params = parse.parse_qs(query_string, keep_blank_values=True)
        with self.session_state.query_params() as qp:
            qp.clear_with_no_forward_msg()
            for key, val in parsed_query_params.items():
                if len(val) == 0:
                    qp.set_with_no_forward_msg(key, val="")
                elif len(val) == 1:
                    qp.set_with_no_forward_msg(key, val=val[-1])
                else:
                    qp.set_with_no_forward_msg(key, val)

    def on_script_start(self) -> None:
        self._has_script_started = True

    def enqueue(self, msg: ForwardMsg) -> None:
        """Enqueue a ForwardMsg for this context's session."""
        if msg.HasField("page_config_changed") and not self._set_page_config_allowed:
            raise StreamlitAPIException(
                "`set_page_config()` can only be called once per app page, "
                + "and must be called as the first Streamlit command in your script.\n\n"
                + "For more information refer to the [docs]"
                + "(https://docs.streamlit.io/library/api-reference/utilities/st.set_page_config)."
            )

        # We want to disallow set_page config if one of the following occurs:
        # - set_page_config was called on this message
        # - The script has already started and a different st call occurs (a delta)
        if msg.HasField("page_config_changed") or (
            msg.HasField("delta") and self._has_script_started
        ):
            self._set_page_config_allowed = False

        # Pass the message up to our associated ScriptRunner.
        self._enqueue(msg)

    def ensure_single_query_api_used(self):
        if self._experimental_query_params_used and self._production_query_params_used:
            raise StreamlitAPIException(
                "Using `st.query_params` together with either `st.experimental_get_query_params` "
                + "or `st.experimental_set_query_params` is not supported. Please convert your app "
                + "to only use `st.query_params`"
            )

    def mark_experimental_query_params_used(self):
        self._experimental_query_params_used = True
        self.ensure_single_query_api_used()

    def mark_production_query_params_used(self):
        self._production_query_params_used = True
        self.ensure_single_query_api_used()


SCRIPT_RUN_CONTEXT_ATTR_NAME: Final = "streamlit_script_run_ctx"


def add_script_run_ctx(
    thread: threading.Thread | None = None, ctx: ScriptRunContext | None = None
):
    """Adds the current ScriptRunContext to a newly-created thread.

    This should be called from this thread's parent thread,
    before the new thread starts.

    Parameters
    ----------
    thread : threading.Thread
        The thread to attach the current ScriptRunContext to.
    ctx : ScriptRunContext or None
        The ScriptRunContext to add, or None to use the current thread's
        ScriptRunContext.

    Returns
    -------
    threading.Thread
        The same thread that was passed in, for chaining.

    """
    if thread is None:
        thread = threading.current_thread()
    if ctx is None:
        ctx = get_script_run_ctx()
    if ctx is not None:
        setattr(thread, SCRIPT_RUN_CONTEXT_ATTR_NAME, ctx)
    return thread


def get_script_run_ctx(suppress_warning: bool = False) -> ScriptRunContext | None:
    """
    Parameters
    ----------
    suppress_warning : bool
        If True, don't log a warning if there's no ScriptRunContext.
    Returns
    -------
    ScriptRunContext | None
        The current thread's ScriptRunContext, or None if it doesn't have one.

    """
    thread = threading.current_thread()
    ctx: ScriptRunContext | None = getattr(thread, SCRIPT_RUN_CONTEXT_ATTR_NAME, None)
    if ctx is None and runtime.exists() and not suppress_warning:
        # Only warn about a missing ScriptRunContext if suppress_warning is False, and
        # we were started via `streamlit run`. Otherwise, the user is likely running a
        # script "bare", and doesn't need to be warned about streamlit
        # bits that are irrelevant when not connected to a session.
        _LOGGER.warning("Thread '%s': missing ScriptRunContext", thread.name)

    return ctx


# Needed to avoid circular dependencies while running tests.
import streamlit<|MERGE_RESOLUTION|>--- conflicted
+++ resolved
@@ -78,13 +78,10 @@
     script_requests: ScriptRequests | None = None
     current_fragment_id: str | None = None
     fragment_ids_this_run: set[str] | None = None
-<<<<<<< HEAD
     pages: dict[str, Page] = field(default_factory=dict)
     yield_callback: Callable[[], None] = lambda: None
-=======
     # we allow only one dialog to be open at the same time
     has_dialog_opened: bool = False
->>>>>>> e4436684
 
     # TODO(willhuang1997): Remove this variable when experimental query params are removed
     _experimental_query_params_used = False
