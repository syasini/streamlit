# Copyright (c) Streamlit Inc. (2018-2022) Snowflake Inc. (2022-2024)
#
# Licensed under the Apache License, Version 2.0 (the "License");
# you may not use this file except in compliance with the License.
# You may obtain a copy of the License at
#
#     http://www.apache.org/licenses/LICENSE-2.0
#
# Unless required by applicable law or agreed to in writing, software
# distributed under the License is distributed on an "AS IS" BASIS,
# WITHOUT WARRANTIES OR CONDITIONS OF ANY KIND, either express or implied.
# See the License for the specific language governing permissions and
# limitations under the License.

from __future__ import annotations

import re
import textwrap
from typing import TYPE_CHECKING, Any, Tuple, cast

from streamlit.errors import StreamlitAPIException

if TYPE_CHECKING:
    from streamlit.type_util import SupportsStr

<<<<<<< HEAD
=======
_ALPHANUMERIC_CHAR_REGEX = re.compile(r"^[a-zA-Z0-9_\- ]+$")

>>>>>>> 7c5b6a03

def decode_ascii(string: bytes) -> str:
    """Decodes a string as ascii."""
    return string.decode("ascii")


def clean_text(text: "SupportsStr") -> str:
    """Convert an object to text, dedent it, and strip whitespace."""
    return textwrap.dedent(str(text)).strip()


def _contains_special_chars(text: str) -> bool:
    """Check if a string contains any special chars.

    Special chars in that case are all chars that are not
    alphanumeric, underscore, hyphen or whitespace.
    """
    return re.match(_ALPHANUMERIC_CHAR_REGEX, text) is None if text else False


def is_emoji(text: str) -> bool:
    """Check if input string is a valid emoji."""
<<<<<<< HEAD
=======
    if not _contains_special_chars(text):
        return False

>>>>>>> 7c5b6a03
    from streamlit.emojis import ALL_EMOJIS

    return text.replace("\U0000FE0F", "") in ALL_EMOJIS


def validate_emoji(maybe_emoji: str | None) -> str:
    if maybe_emoji is None:
        return ""

    elif is_emoji(maybe_emoji):
        return maybe_emoji
    else:
        raise StreamlitAPIException(
            f'The value "{maybe_emoji}" is not a valid emoji. Shortcodes are not allowed, please use a single character instead.'
        )


def extract_leading_emoji(text: str) -> Tuple[str, str]:
    """Return a tuple containing the first emoji found in the given string and
    the rest of the string (minus an optional separator between the two).
    """
<<<<<<< HEAD
=======

    if not _contains_special_chars(text):
        # If the string only contains basic alphanumerical chars and/or
        # underscores, hyphen & whitespaces, then it's guaranteed that there
        # is no emoji in the string.
        return "", text

>>>>>>> 7c5b6a03
    from streamlit.emojis import EMOJI_EXTRACTION_REGEX

    re_match = re.search(EMOJI_EXTRACTION_REGEX, text)
    if re_match is None:
        return "", text

    # This cast to Any+type annotation weirdness is done because
    # cast(re.Match[str], ...) explodes at runtime since Python interprets it
    # as an attempt to index into re.Match instead of as a type annotation.
    re_match: re.Match[str] = cast(Any, re_match)
    return re_match.group(1), re_match.group(2)


def escape_markdown(raw_string: str) -> str:
    r"""Returns a new string which escapes all markdown metacharacters.

    Args
    ----
    raw_string : str
        A string, possibly with markdown metacharacters, e.g. "1 * 2"

    Returns
    -------
    A string with all metacharacters escaped.

    Examples
    --------
    ::
        escape_markdown("1 * 2") -> "1 \\* 2"
    """
    metacharacters = ["\\", "*", "-", "=", "`", "!", "#", "|"]
    result = raw_string
    for character in metacharacters:
        result = result.replace(character, "\\" + character)
    return result


TEXTCHARS = bytearray({7, 8, 9, 10, 12, 13, 27} | set(range(0x20, 0x100)) - {0x7F})


def is_binary_string(inp: bytes) -> bool:
    """Guess if an input bytesarray can be encoded as a string."""
    # From https://stackoverflow.com/a/7392391
    return bool(inp.translate(None, TEXTCHARS))


def simplify_number(num: int) -> str:
    """Simplifies number into Human readable format, returns str"""
    num_converted = float("{:.2g}".format(num))
    magnitude = 0
    while abs(num_converted) >= 1000:
        magnitude += 1
        num_converted /= 1000.0
    return "{}{}".format(
        "{:f}".format(num_converted).rstrip("0").rstrip("."),
        ["", "k", "m", "b", "t"][magnitude],
    )


_OBJ_MEM_ADDRESS = re.compile(r"^\<[a-zA-Z_]+[a-zA-Z0-9<>._ ]* at 0x[0-9a-f]+\>$")


def is_mem_address_str(string):
    """Returns True if the string looks like <foo blarg at 0x15ee6f9a0>."""
    if _OBJ_MEM_ADDRESS.match(string):
        return True

    return False


_RE_CONTAINS_HTML = re.compile(r"(?:</[^<]+>)|(?:<[^<]+/>)")


def probably_contains_html_tags(s: str) -> bool:
    """Returns True if the given string contains what seem to be HTML tags.

    Note that false positives/negatives are possible, so this function should not be
    used in contexts where complete correctness is required."""
    return bool(_RE_CONTAINS_HTML.search(s))<|MERGE_RESOLUTION|>--- conflicted
+++ resolved
@@ -23,11 +23,8 @@
 if TYPE_CHECKING:
     from streamlit.type_util import SupportsStr
 
-<<<<<<< HEAD
-=======
 _ALPHANUMERIC_CHAR_REGEX = re.compile(r"^[a-zA-Z0-9_\- ]+$")
 
->>>>>>> 7c5b6a03
 
 def decode_ascii(string: bytes) -> str:
     """Decodes a string as ascii."""
@@ -50,12 +47,9 @@
 
 def is_emoji(text: str) -> bool:
     """Check if input string is a valid emoji."""
-<<<<<<< HEAD
-=======
     if not _contains_special_chars(text):
         return False
 
->>>>>>> 7c5b6a03
     from streamlit.emojis import ALL_EMOJIS
 
     return text.replace("\U0000FE0F", "") in ALL_EMOJIS
@@ -77,8 +71,6 @@
     """Return a tuple containing the first emoji found in the given string and
     the rest of the string (minus an optional separator between the two).
     """
-<<<<<<< HEAD
-=======
 
     if not _contains_special_chars(text):
         # If the string only contains basic alphanumerical chars and/or
@@ -86,7 +78,6 @@
         # is no emoji in the string.
         return "", text
 
->>>>>>> 7c5b6a03
     from streamlit.emojis import EMOJI_EXTRACTION_REGEX
 
     re_match = re.search(EMOJI_EXTRACTION_REGEX, text)
