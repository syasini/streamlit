# Copyright (c) Streamlit Inc. (2018-2022) Snowflake Inc. (2022-2024)
#
# Licensed under the Apache License, Version 2.0 (the "License");
# you may not use this file except in compliance with the License.
# You may obtain a copy of the License at
#
#     http://www.apache.org/licenses/LICENSE-2.0
#
# Unless required by applicable law or agreed to in writing, software
# distributed under the License is distributed on an "AS IS" BASIS,
# WITHOUT WARRANTIES OR CONDITIONS OF ANY KIND, either express or implied.
# See the License for the specific language governing permissions and
# limitations under the License.

from __future__ import annotations

from typing import (
    TYPE_CHECKING,
    Final,
    Iterator,
    Mapping,
    NoReturn,
    Union,
)

from streamlit import config, runtime
from streamlit.auth_util import encode_provider_token, validate_auth_credentials
from streamlit.errors import StreamlitAPIException
from streamlit.proto.ForwardMsg_pb2 import ForwardMsg
from streamlit.runtime.metrics_util import gather_metrics
from streamlit.runtime.scriptrunner_utils.script_run_context import (
    get_script_run_ctx as _get_script_run_ctx,
)
from streamlit.url_util import make_url_path

if TYPE_CHECKING:
    from streamlit.runtime.scriptrunner_utils.script_run_context import UserInfo


AUTH_LOGIN_ENDPOINT: Final = "/auth/login"
AUTH_LOGOUT_ENDPOINT: Final = "/auth/logout"


@gather_metrics("login")
def login(provider: str) -> None:
    """Initiate the login for the given provider.

    Parameters
    ----------
    provider : str
        The provider to use for login. This value must match the name of a
        provider configured in the app's auth section of ``secrets.toml`` file.
    """
    context = _get_script_run_ctx()
    if context is not None:
        validate_auth_credentials(provider)
        fwd_msg = ForwardMsg()
        fwd_msg.auth_redirect.url = generate_login_redirect_url(provider)
        context.enqueue(fwd_msg)


@gather_metrics("logout")
def logout() -> None:
    """Logout the current user."""
    context = _get_script_run_ctx()
    if context is not None:
        context.user_info.clear()
        session_id = context.session_id

        if runtime.exists():
            instance = runtime.get_instance()
            instance.clear_user_info_for_session(session_id)

        base_path = config.get_option("server.baseUrlPath")

        fwd_msg = ForwardMsg()
        fwd_msg.auth_redirect.url = make_url_path(base_path, AUTH_LOGOUT_ENDPOINT)
        context.enqueue(fwd_msg)


def generate_login_redirect_url(provider: str) -> str:
    """Generate the login redirect URL for the given provider."""
    provider_token = encode_provider_token(provider)
    base_path = config.get_option("server.baseUrlPath")
    login_path = make_url_path(base_path, AUTH_LOGIN_ENDPOINT)
    return f"{login_path}?provider={provider_token}"


def _get_user_info() -> UserInfo:
    ctx = _get_script_run_ctx()
    if ctx is None:
        # TODO: Add appropriate warnings when ctx is missing
        return {}
    context_user_info = ctx.user_info.copy()
    if "_streamlit_logged_in" in context_user_info:
        del context_user_info["_streamlit_logged_in"]
    return context_user_info


class UserInfoProxy(Mapping[str, Union[str, bool, None]]):
    """
    A read-only, dict-like object for accessing information about current user.

    ``st.experimental_user`` is dependent on the host platform running the
    Streamlit app. If the host platform has not configured the function, it
    will behave as it does in a locally running app.

    Properties can be accessed via key or attribute notation. For example,
    ``st.experimental_user["email"]`` or ``st.experimental_user.email``.

    Attributes
    ----------
    email : str
        If running locally, this property returns the string literal
        ``"test@example.com"``.

        If running on Streamlit Community Cloud, this
        property returns one of two values:

        - ``None`` if the user is not logged in or not a member of the app's\
        workspace. Such users appear under anonymous pseudonyms in the app's\
        analytics.
        - The user's email if the user is logged in and a member of the\
        app's workspace. Such users are identified by their email in the app's\
        analytics.

    """

<<<<<<< HEAD
    def __bool__(self):
=======
    @gather_metrics("login")
    def login(self, provider: str) -> None:
        """Initiate the login for the given provider.

        Parameters
        ----------
        provider : str
            The provider to use for login. This value must match the name of a
            provider configured in the app's auth section of ``secrets.toml`` file.
        """
        context = _get_script_run_ctx()
        if context is not None:
            validate_auth_credentials(provider)
            fwd_msg = ForwardMsg()
            fwd_msg.auth_redirect.url = generate_login_redirect_url(provider)
            context.enqueue(fwd_msg)

    @gather_metrics("logout")
    def logout(self) -> None:
        """Logout the current user."""
        context = _get_script_run_ctx()
        if context is not None:
            context.user_info.clear()
            session_id = context.session_id

            if runtime.exists():
                instance = runtime.get_instance()
                instance.clear_user_info_for_session(session_id)

            base_path = config.get_option("server.baseUrlPath")

            fwd_msg = ForwardMsg()
            fwd_msg.auth_redirect.url = make_url_path(base_path, AUTH_LOGOUT_ENDPOINT)
            context.enqueue(fwd_msg)

    @property
    def is_authenticated(self) -> bool:
        """Check if the user is authenticated.
        For checking that we rely on the `_streamlit_logged_in` key in the user_info,
        that should be passed to the script context by the auth mechanism either from
        cookie, or from the fact of special header presence.
        """
>>>>>>> c06a71c3
        ctx = _get_script_run_ctx()
        if ctx is None:
            return False
        # TODO[kajarenc] replace user_info object type from a Dict, to more
        #  structured object (e.g. user AuthenticatedUser vs. AnonymousUser).
        return bool(ctx.user_info.get("_streamlit_logged_in", False))

    def __getitem__(self, key: str) -> str | bool | None:
        return _get_user_info()[key]

    def __getattr__(self, key: str) -> str | bool | None:
        try:
            return _get_user_info()[key]
        except KeyError:
            raise AttributeError

    def __setattr__(self, name: str, value: str | None) -> NoReturn:
        raise StreamlitAPIException("st.experimental_user cannot be modified")

    def __setitem__(self, name: str, value: str | None) -> NoReturn:
        raise StreamlitAPIException("st.experimental_user cannot be modified")

    def __iter__(self) -> Iterator[str]:
        return iter(_get_user_info())

    def __len__(self) -> int:
        return len(_get_user_info())

    def to_dict(self) -> UserInfo:
        """
        Get user info as a dictionary.

        This method primarily exists for internal use and is not needed for
        most cases. ``st.experimental_user`` returns an object that inherits from
        ``dict`` by default.

        Returns
        -------
        Dict[str,str]
            A dictionary of the current user's information.
        """
        return _get_user_info()<|MERGE_RESOLUTION|>--- conflicted
+++ resolved
@@ -126,52 +126,7 @@
 
     """
 
-<<<<<<< HEAD
     def __bool__(self):
-=======
-    @gather_metrics("login")
-    def login(self, provider: str) -> None:
-        """Initiate the login for the given provider.
-
-        Parameters
-        ----------
-        provider : str
-            The provider to use for login. This value must match the name of a
-            provider configured in the app's auth section of ``secrets.toml`` file.
-        """
-        context = _get_script_run_ctx()
-        if context is not None:
-            validate_auth_credentials(provider)
-            fwd_msg = ForwardMsg()
-            fwd_msg.auth_redirect.url = generate_login_redirect_url(provider)
-            context.enqueue(fwd_msg)
-
-    @gather_metrics("logout")
-    def logout(self) -> None:
-        """Logout the current user."""
-        context = _get_script_run_ctx()
-        if context is not None:
-            context.user_info.clear()
-            session_id = context.session_id
-
-            if runtime.exists():
-                instance = runtime.get_instance()
-                instance.clear_user_info_for_session(session_id)
-
-            base_path = config.get_option("server.baseUrlPath")
-
-            fwd_msg = ForwardMsg()
-            fwd_msg.auth_redirect.url = make_url_path(base_path, AUTH_LOGOUT_ENDPOINT)
-            context.enqueue(fwd_msg)
-
-    @property
-    def is_authenticated(self) -> bool:
-        """Check if the user is authenticated.
-        For checking that we rely on the `_streamlit_logged_in` key in the user_info,
-        that should be passed to the script context by the auth mechanism either from
-        cookie, or from the fact of special header presence.
-        """
->>>>>>> c06a71c3
         ctx = _get_script_run_ctx()
         if ctx is None:
             return False
