--- conflicted
+++ resolved
@@ -215,14 +215,11 @@
 experimental_show = _show
 experimental_rerun = _rerun
 experimental_data_editor = _main.experimental_data_editor
-<<<<<<< HEAD
+experimental_connection = _connection_factory
 
 from streamlit import v3a as v3a
 from streamlit import v3b as v3b
 from streamlit import v3c as v3c
 from streamlit import v4a as v4a
 from streamlit import v4b as v4b
-from streamlit import v5 as v5
-=======
-experimental_connection = _connection_factory
->>>>>>> 5a2c9863
+from streamlit import v5 as v5