# Copyright 2018 Streamlit Inc. All rights reserved.

"""This is a script which is run when the Streamlit package is executed."""

# Python 2/3 compatibility
from __future__ import print_function, division, absolute_import
# Not importing unicode_literals from __future__ because click doesn't like it.
from streamlit.compatibility import setup_2_3_shims
setup_2_3_shims(globals())

import click


LOG_LEVELS = ['error', 'warning', 'info', 'debug']


@click.group()
@click.option('--log_level', show_default=True, type=click.Choice(LOG_LEVELS))
@click.version_option(prog_name='Streamlit')
@click.pass_context
def main(ctx, log_level='info'):
    """Main app entrypoint."""

    if log_level:
        import streamlit.logger
        streamlit.logger.set_log_level(log_level.upper())


@main.command('help')
@click.pass_context
def help(ctx):
    """Print this help message."""
    # Pretend user typed 'streamlit --help' instead of 'streamlit help'.
    import sys
    assert len(sys.argv) == 2  # This is always true, but let's assert anyway.
    sys.argv[1] = '--help'
    main()


@main.command('version')
@click.pass_context
def main_version(ctx):
    """Print Streamlit's version number."""
    # Pretend user typed 'streamlit --version' instead of 'streamlit version'
    import sys
    assert len(sys.argv) == 2  # This is always true, but let's assert anyway.
    sys.argv[1] = '--version'
    main()


@main.command('docs')
def main_docs():
    """Show help in browser."""
    print('Showing help page in browser...')
    from streamlit import util
    util.open_browser('https://streamlit.io/secret/docs')


@main.command('hello')
<<<<<<< HEAD
def main_hello(args):
=======
def main_hello():
>>>>>>> 16a842fb
    """Runs the Hello World script."""
    print('Showing Hello World script in browser...')
    import streamlit.hello
    streamlit.hello.run()


@main.command('run')
@click.argument('file', type=click.Path(exists=True))
@click.argument('args', nargs=-1)
def main_run(file, args):
    """Run a Python script, piping stderr to Streamlit."""
    import streamlit.bootstrap as bootstrap
    import sys
    cmd = [sys.executable, file] + list(args)
    process_runner.run_handling_errors_in_this_process(cmd)

<<<<<<< HEAD
    # We don't use args ourselves. We just allow people to pass them so their
    # script can handle them via sys.argv or whatever.
    sys.argv = [file] + list(args)

    bootstrap.run(file)
=======

# DEPRECATED
>>>>>>> 16a842fb

@main.command('clear_cache', deprecated=True, hidden=True)
@click.pass_context
def main_clear_cache(ctx):
    """Deprecated."""
    click.echo(click.style('Use "cache clear" instead.', fg='red'))
    ctx.invoke(cache_clear)

<<<<<<< HEAD
# DEPRECATED

@main.command('clear_cache', deprecated=True)
@click.pass_context
def main_clear_cache(ctx):
    """Deprecated."""
    click.echo(click.style('Use "cache clear" instead.', fg='red'))
    ctx.invoke(cache_clear)


@main.command('kill_proxy', deprecated=True)
@click.pass_context
def main_kill_proxy(ctx):
    """Deprecated."""
    click.echo(click.style('Use "proxy kill" instead.', fg='red'))
    ctx.invoke(proxy_kill)
=======

@main.command('kill_proxy', deprecated=True, hidden=True)
@click.pass_context
def main_kill_proxy(ctx):
    """Deprecated."""
    click.echo(click.style('Use "proxy kill" instead.', fg='red'))
    ctx.invoke(proxy_kill)


@main.command('show_config', deprecated=True, hidden=True)
@click.pass_context
def main_show_config(ctx):
    """Deprecated."""
    click.echo(click.style('Use "config show" instead.', fg='red'))
    ctx.invoke(config_show)


# SUBCOMMAND: cache
>>>>>>> 16a842fb

@main.group('cache')
def cache():
    """Manage the Streamlit cache."""
    pass

<<<<<<< HEAD
@main.command('show_config', deprecated=True)
@click.pass_context
def main_show_config(ctx):
    """Deprecated."""
    click.echo(click.style('Use "config show" instead.', fg='red'))
    ctx.invoke(config_show)


# SUBCOMMAND: cache

@main.group('cache')
def cache():
    """Manage the Streamlit cache."""
    pass

=======
>>>>>>> 16a842fb

@cache.command('clear')
def cache_clear():
    """Clear the Streamlit cache."""
    import streamlit.caching
    streamlit.caching.clear_cache(True)


# SUBCOMMAND: config

@main.group('config')
def config():
    """Manage Streamlit's config settings."""
    pass


@config.command('show')
def config_show():
    """Show all of Streamlit's config settings."""
    from streamlit import config
    config.show_config()


# SUBCOMMAND: proxy

@main.group('proxy')
def proxy():
    """Manage the Streamlit proxy."""
    pass


@proxy.command('kill')
def proxy_kill():
    """Kill the Streamlit proxy."""
    import psutil
    import getpass

    found_proxy = False

    for p in psutil.process_iter(attrs=['name', 'username']):
        # Attention: p.name() sometimes is 'python', sometimes 'Python', and
        # sometimes '/crazycondastuff/python'.
        try:
            if (('python' in p.name() or 'Python' in p.name())
                    and 'streamlit.proxy' in p.cmdline()
                    and getpass.getuser() == p.info['username']):
                print('Killing proxy with PID %d' % p.pid)
                p.kill()
                found_proxy = True
        # Ignore zombie process and proceses that have terminated
        # already.  ie you can't call process.name() on a process that
        # has terminated.
        except (psutil.ZombieProcess, psutil.NoSuchProcess):
            pass

    if not found_proxy:
        print('No Streamlit proxies found.')


if __name__ == '__main__':
    main()<|MERGE_RESOLUTION|>--- conflicted
+++ resolved
@@ -57,11 +57,7 @@
 
 
 @main.command('hello')
-<<<<<<< HEAD
-def main_hello(args):
-=======
 def main_hello():
->>>>>>> 16a842fb
     """Runs the Hello World script."""
     print('Showing Hello World script in browser...')
     import streamlit.hello
@@ -75,19 +71,15 @@
     """Run a Python script, piping stderr to Streamlit."""
     import streamlit.bootstrap as bootstrap
     import sys
-    cmd = [sys.executable, file] + list(args)
-    process_runner.run_handling_errors_in_this_process(cmd)
 
-<<<<<<< HEAD
     # We don't use args ourselves. We just allow people to pass them so their
     # script can handle them via sys.argv or whatever.
     sys.argv = [file] + list(args)
 
     bootstrap.run(file)
-=======
+
 
 # DEPRECATED
->>>>>>> 16a842fb
 
 @main.command('clear_cache', deprecated=True, hidden=True)
 @click.pass_context
@@ -96,24 +88,6 @@
     click.echo(click.style('Use "cache clear" instead.', fg='red'))
     ctx.invoke(cache_clear)
 
-<<<<<<< HEAD
-# DEPRECATED
-
-@main.command('clear_cache', deprecated=True)
-@click.pass_context
-def main_clear_cache(ctx):
-    """Deprecated."""
-    click.echo(click.style('Use "cache clear" instead.', fg='red'))
-    ctx.invoke(cache_clear)
-
-
-@main.command('kill_proxy', deprecated=True)
-@click.pass_context
-def main_kill_proxy(ctx):
-    """Deprecated."""
-    click.echo(click.style('Use "proxy kill" instead.', fg='red'))
-    ctx.invoke(proxy_kill)
-=======
 
 @main.command('kill_proxy', deprecated=True, hidden=True)
 @click.pass_context
@@ -132,31 +106,12 @@
 
 
 # SUBCOMMAND: cache
->>>>>>> 16a842fb
 
 @main.group('cache')
 def cache():
     """Manage the Streamlit cache."""
     pass
 
-<<<<<<< HEAD
-@main.command('show_config', deprecated=True)
-@click.pass_context
-def main_show_config(ctx):
-    """Deprecated."""
-    click.echo(click.style('Use "config show" instead.', fg='red'))
-    ctx.invoke(config_show)
-
-
-# SUBCOMMAND: cache
-
-@main.group('cache')
-def cache():
-    """Manage the Streamlit cache."""
-    pass
-
-=======
->>>>>>> 16a842fb
 
 @cache.command('clear')
 def cache_clear():
