--- conflicted
+++ resolved
@@ -130,7 +130,6 @@
         with pytest.raises(KeyError):
             del self._query_params["nonexistent"]
 
-<<<<<<< HEAD
     def test_set_with_no_forward_msg_embed(self):
         self._query_params.set_with_no_forward_msg("embed", True)
         self._query_params.set_with_no_forward_msg("embed_options", "show_toolbar")
@@ -145,12 +144,11 @@
         with pytest.raises(IndexError):
             # no forward message should be sent
             self.get_message_from_queue(0)
-=======
+
     def test__setitem__query_params_embed(self):
         with pytest.raises(StreamlitAPIException):
             self._query_params["embed"] = True
 
     def test__setitem__query_params_embed_options(self):
         with pytest.raises(StreamlitAPIException):
-            self._query_params["embed_options"] = "show_toolbar"
->>>>>>> 9273f142
+            self._query_params["embed_options"] = "show_toolbar"