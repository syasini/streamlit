--- conflicted
+++ resolved
@@ -16,27 +16,19 @@
       $ pip install --upgrade streamlit
 ```
 
-<<<<<<< HEAD
 ## Version 0.59.0
 
 _Release date: May 06, 2020_
 
 **Highlights:**
 
-- New color-picker widget! Use it with
+- 🎨 New color-picker widget! Use it with
   [`st.beta_color_picker()`](https://docs.streamlit.io/api.html#streamlit.beta_color_picker)
-- Introducing `st.beta_*` and `st.experimental_*` function prefixes, for faster
+- 🧪 Introducing `st.beta_*` and `st.experimental_*` function prefixes, for faster
   Streamlit feature releases. See
   [docs](https://docs.streamlit.io/pre_release_features.html) for more info.
-- Improved st.cache support for SQL Alchemy objects, CompiledFFI, PyTorch
+- 📦 Improved `@st.cache` support for SQL Alchemy objects, CompiledFFI, PyTorch
   Tensors, and `builtins.mappingproxy`.
-=======
-```eval_rst
-.. contents::
-    :local:
-    :depth: 1
-```
->>>>>>> 0a9b97f8
 
 ## Version 0.58.0
 
@@ -327,9 +319,9 @@
 
 **Highlights:**
 
-* ⚡ Lightning-fast reconnect when you do a ctrl-c/rerun on your Streamlit code
-* 📣 Useful error messages when the connection fails
-* 💎 Fixed multiple bugs and improved polish of our newly-released interactive widgets
+- ⚡ Lightning-fast reconnect when you do a ctrl-c/rerun on your Streamlit code
+- 📣 Useful error messages when the connection fails
+- 💎 Fixed multiple bugs and improved polish of our newly-released interactive widgets
 
 ## Version 0.43.0
 
