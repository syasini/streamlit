--- conflicted
+++ resolved
@@ -1,10 +1,6 @@
 {
   "name": "streamlit",
-<<<<<<< HEAD
   "version": "1.40.1",
-=======
-  "version": "1.40.0",
->>>>>>> ea8dd49a
   "private": true,
   "workspaces": [
     "app",
