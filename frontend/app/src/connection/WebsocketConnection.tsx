/**
 * Copyright (c) Streamlit Inc. (2018-2022) Snowflake Inc. (2022-2024)
 *
 * Licensed under the Apache License, Version 2.0 (the "License");
 * you may not use this file except in compliance with the License.
 * You may obtain a copy of the License at
 *
 *     http://www.apache.org/licenses/LICENSE-2.0
 *
 * Unless required by applicable law or agreed to in writing, software
 * distributed under the License is distributed on an "AS IS" BASIS,
 * WITHOUT WARRANTIES OR CONDITIONS OF ANY KIND, either express or implied.
 * See the License for the specific language governing permissions and
 * limitations under the License.
 */

import React, { Fragment } from "react"

import styled from "@emotion/styled"
import axios from "axios"

<<<<<<< HEAD
import { StyledPre } from "@streamlit/lib/src/components/elements/CodeBlock/styled-components"
import {
  getCookie,
  isNullOrUndefined,
  notNullOrUndefined,
} from "@streamlit/lib/src/util/utils"
=======
>>>>>>> 822cca01
import {
  BackMsg,
  BaseUriParts,
  buildHttpUri,
  buildWsUri,
  ForwardMsg,
  ForwardMsgCache,
  IBackMsg,
  IHostConfigResponse,
  isNullOrUndefined,
  logError,
  logMessage,
  logWarning,
  notNullOrUndefined,
  PerformanceEvents,
  Resolver,
  SessionInfo,
  StreamlitEndpoints,
  StreamlitMarkdown,
} from "@streamlit/lib"
import { ConnectionState } from "@streamlit/app/src/connection/ConnectionState"

/**
 * Name of the logger.
 */
const LOG = "WebsocketConnection"

/**
 * The path where we should ping (via HTTP) to see if the server is up.
 */
const SERVER_PING_PATH = "_stcore/health"

/**
 * The path to fetch the host configuration and allowed-message-origins.
 */
const HOST_CONFIG_PATH = "_stcore/host-config"

/**
 * The path of the server's websocket endpoint.
 */
const WEBSOCKET_STREAM_PATH = "_stcore/stream"

/**
 * Min and max wait time between pings in millis.
 */
const PING_MINIMUM_RETRY_PERIOD_MS = 500
const PING_MAXIMUM_RETRY_PERIOD_MS = 1000 * 60

/**
 * Ping timeout in millis.
 */
const PING_TIMEOUT_MS = 15 * 1000

/**
 * Timeout when attempting to connect to a websocket, in millis.
 */
const WEBSOCKET_TIMEOUT_MS = 15 * 1000

/**
 * If the ping retrieves a 403 status code a message will be displayed.
 * This constant is the link to the documentation.
 */
export const CORS_ERROR_MESSAGE_DOCUMENTATION_LINK =
  "https://developer.mozilla.org/en-US/docs/Web/HTTP/CORS"

type OnMessage = (ForwardMsg: any) => void
type OnConnectionStateChange = (
  connectionState: ConnectionState,
  errMsg?: string
) => void
type OnRetry = (
  totalTries: number,
  errorNode: React.ReactNode,
  retryTimeout: number
) => void

export interface Args {
  /** The application's SessionInfo instance */
  sessionInfo: SessionInfo

  endpoints: StreamlitEndpoints

  /**
   * List of URLs to connect to. We'll try the first, then the second, etc. If
   * all fail, we'll retry from the top. The number of retries depends on
   * whether this is a local connection.
   */
  baseUriPartsList: BaseUriParts[]

  /**
   * Function called when our ConnectionState changes.
   * If the new ConnectionState is ERROR, errMsg will be defined.
   */
  onConnectionStateChange: OnConnectionStateChange

  /**
   * Function called every time we ping the server for sign of life.
   */
  onRetry: OnRetry

  /**
   * Function called when we receive a new message.
   */
  onMessage: OnMessage

  /**
   * Function to get the auth token set by the host of this app (if in a
   * relevant deployment scenario).
   */
  claimHostAuthToken: () => Promise<string | undefined>

  /**
   * Function to clear the withHostCommunication hoc's auth token. This should
   * be called after the promise returned by claimHostAuthToken successfully
   * resolves.
   */
  resetHostAuthToken: () => void

  /**
   * Function to set the host config and allowed-message-origins for this app (if in a relevant deployment
   * scenario).
   */
  onHostConfigResp: (resp: IHostConfigResponse) => void
}

interface MessageQueue {
  [index: number]: any
}

/**
 * Events of the WebsocketConnection state machine. Here's what the FSM looks
 * like:
 *
 *   INITIAL
 *     │
 *     │               on ping succeed
 *     v               :
 *   PINGING_SERVER ───────────────> CONNECTING
 *     ^  ^                            │  │
 *     │  │:on timeout/error/closed    │  │
 *     │  └────────────────────────────┘  │
 *     │                                  │
 *     │:on error/closed                  │:on conn succeed
 *   CONNECTED<───────────────────────────┘
 *
 *
 *                    on fatal error or call to .disconnect()
 *                    :
 *   <ANY_STATE> ──────────────> DISCONNECTED_FOREVER
 */
type Event =
  | "INITIALIZED"
  | "CONNECTION_CLOSED"
  | "CONNECTION_ERROR"
  | "CONNECTION_SUCCEEDED"
  | "CONNECTION_TIMED_OUT"
  | "SERVER_PING_SUCCEEDED"
  | "FATAL_ERROR" // Unrecoverable error. This should never happen!

/**
 * This class connects to the server and gets deltas over a websocket connection.
 *
 */
export class WebsocketConnection {
  private readonly args: Args

  /**
   * ForwardMessages get passed through this cache. This gets initialized
   * once we connect to the server.
   */
  private readonly cache: ForwardMsgCache

  /**
   * Index to the URI in uriList that we're going to try to connect to.
   */
  private uriIndex = 0

  /**
   * To guarantee packet transmission order, this is the index of the last
   * dispatched incoming message.
   */
  private lastDispatchedMessageIndex = -1

  /**
   * And this is the index of the next message we receive.
   */
  private nextMessageIndex = 0

  /**
   * This dictionary stores received messages that we haven't sent out yet
   * (because we're still decoding previous messages)
   */
  private readonly messageQueue: MessageQueue = {}

  /**
   * The current state of this object's state machine.
   */
  private state = ConnectionState.INITIAL

  /**
   * The WebSocket object we're connecting with.
   */
  private websocket?: WebSocket

  /**
   * WebSocket objects don't support retries, so we have to implement them
   * ourselves. We use setTimeout to wait for a connection and retry once the
   * timeout fires. This field stores the timer ID from setTimeout, so we can
   * cancel it if needed.
   */
  private wsConnectionTimeoutId?: number

  constructor(props: Args) {
    this.args = props
    this.cache = new ForwardMsgCache(props.endpoints)
    this.stepFsm("INITIALIZED")
  }

  /**
   * Return the BaseUriParts for the server we're connected to,
   * if we are connected to a server.
   */
  public getBaseUriParts(): BaseUriParts | undefined {
    if (this.state === ConnectionState.CONNECTED) {
      return this.args.baseUriPartsList[this.uriIndex]
    }
    return undefined
  }

  public disconnect(): void {
    this.setFsmState(ConnectionState.DISCONNECTED_FOREVER)
  }

  // This should only be called inside stepFsm().
  private setFsmState(state: ConnectionState, errMsg?: string): void {
    logMessage(LOG, `New state: ${state}`)
    this.state = state

    // Perform pre-callback actions when entering certain states.
    switch (this.state) {
      case ConnectionState.PINGING_SERVER:
        this.pingServer()
        break

      default:
        break
    }

    this.args.onConnectionStateChange(state, errMsg)

    // Perform post-callback actions when entering certain states.
    switch (this.state) {
      case ConnectionState.CONNECTING:
        this.connectToWebSocket()
        break

      case ConnectionState.DISCONNECTED_FOREVER:
        this.closeConnection()
        break

      default:
        break
    }
  }

  /**
   * Process an event in our FSM.
   *
   * @param event The event to process.
   * @param errMsg an optional error message to send to the OnStateChanged
   * callback. This is meaningful only for the FATAL_ERROR event. The message
   * will be displayed to the user in a "Connection Error" dialog.
   */
  private stepFsm(event: Event, errMsg?: string): void {
    logMessage(LOG, `State: ${this.state}; Event: ${event}`)

    if (
      event === "FATAL_ERROR" &&
      this.state !== ConnectionState.DISCONNECTED_FOREVER
    ) {
      // If we get a fatal error, we transition to DISCONNECTED_FOREVER
      // regardless of our current state.
      this.setFsmState(ConnectionState.DISCONNECTED_FOREVER, errMsg)
      return
    }

    // Any combination of state+event that is not explicitly called out
    // below is illegal and raises an error.

    switch (this.state) {
      case ConnectionState.INITIAL:
        if (event === "INITIALIZED") {
          this.setFsmState(ConnectionState.PINGING_SERVER)
          return
        }
        break

      case ConnectionState.CONNECTING:
        if (event === "CONNECTION_SUCCEEDED") {
          this.setFsmState(ConnectionState.CONNECTED)
          return
        }
        if (
          event === "CONNECTION_TIMED_OUT" ||
          event === "CONNECTION_ERROR" ||
          event === "CONNECTION_CLOSED"
        ) {
          this.setFsmState(ConnectionState.PINGING_SERVER)
          return
        }
        break

      case ConnectionState.CONNECTED:
        if (event === "CONNECTION_CLOSED" || event === "CONNECTION_ERROR") {
          this.setFsmState(ConnectionState.PINGING_SERVER)
          return
        }
        break

      case ConnectionState.PINGING_SERVER:
        if (event === "SERVER_PING_SUCCEEDED") {
          this.setFsmState(ConnectionState.CONNECTING)
          return
        }
        break

      case ConnectionState.DISCONNECTED_FOREVER:
        // If we're in the DISCONNECTED_FOREVER state, we can't reasonably
        // process any events, and it's possible we're in this state because
        // of a fatal error. Just log these events rather than throwing more
        // exceptions.
        logWarning(
          LOG,
          `Discarding ${event} while in ${ConnectionState.DISCONNECTED_FOREVER}`
        )
        return

      default:
        break
    }

    throw new Error(
      "Unsupported state transition.\n" +
        `State: ${this.state}\n` +
        `Event: ${event}`
    )
  }

  private async pingServer(): Promise<void> {
    this.uriIndex = await doInitPings(
      this.args.baseUriPartsList,
      PING_MINIMUM_RETRY_PERIOD_MS,
      PING_MAXIMUM_RETRY_PERIOD_MS,
      this.args.onRetry,
      this.args.onHostConfigResp
    )

    this.stepFsm("SERVER_PING_SUCCEEDED")
  }

  /**
   * Get the session tokens to use to initialize a WebSocket connection.
   *
   * This method returns an array containing either one or two elements:
   *   1. The first element contains an auth token to be used in environments
   *      where the parent frame of this app needs to pass down an external
   *      auth token. If no token is provided, a placeholder is used.
   *   2. The second element is the session ID to attempt to reconnect to if
   *      one is available (that is, if this websocket has disconnected and is
   *      reconnecting). On the initial connection attempt, this is unset and
   *      the return value of this method is a singleton array.
   */
  private async getSessionTokens(): Promise<Array<string>> {
    const hostAuthToken = await this.args.claimHostAuthToken()
    const xsrfCookie = getCookie("_streamlit_xsrf")
    this.args.resetHostAuthToken()
    return [
      // NOTE: We have to set the auth token to some arbitrary placeholder if
      // not provided since the empty string is an invalid protocol option.
      hostAuthToken ?? xsrfCookie ?? "PLACEHOLDER_AUTH_TOKEN",
      ...(this.args.sessionInfo.last?.sessionId
        ? [this.args.sessionInfo.last?.sessionId]
        : []),
    ]
  }

  private async connectToWebSocket(): Promise<void> {
    const uri = buildWsUri(
      this.args.baseUriPartsList[this.uriIndex],
      WEBSOCKET_STREAM_PATH
    )

    if (notNullOrUndefined(this.websocket)) {
      // This should never happen. We set the websocket to null in both FSM
      // nodes that lead to this one.
      throw new Error("Websocket already exists")
    }

    logMessage(LOG, "creating WebSocket")

    // NOTE: We repurpose the Sec-WebSocket-Protocol header (set via the second
    // parameter to the WebSocket constructor) here in a slightly unfortunate
    // but necessary way. The browser WebSocket API doesn't allow us to set
    // arbitrary HTTP headers, and this header is the only one where we have
    // the ability to set it to arbitrary values. Thus, we use it to pass auth
    // and session tokens from client to server as the second/third values in
    // the list.
    //
    // The reason why these tokens are set as the second/third values is that,
    // when Sec-WebSocket-Protocol is set, many clients expect the server to
    // respond with a selected subprotocol to use. We don't want that reply to
    // contain sensitive data, so we just hard-code it to "streamlit".
    const sessionTokens = await this.getSessionTokens()
    this.websocket = new WebSocket(uri, ["streamlit", ...sessionTokens])
    this.websocket.binaryType = "arraybuffer"

    this.setConnectionTimeout(uri)

    const localWebsocket = this.websocket
    const checkWebsocket = (): boolean => localWebsocket === this.websocket

    this.websocket.addEventListener("message", (event: MessageEvent) => {
      if (checkWebsocket()) {
        this.handleMessage(event.data).catch(reason => {
          const err = `Failed to process a Websocket message (${reason})`
          logError(LOG, err)
          this.stepFsm("FATAL_ERROR", err)
        })
      }
    })

    this.websocket.addEventListener("open", () => {
      if (checkWebsocket()) {
        logMessage(LOG, "WebSocket onopen")
        this.stepFsm("CONNECTION_SUCCEEDED")
      }
    })

    this.websocket.addEventListener("close", () => {
      if (checkWebsocket()) {
        logWarning(LOG, "WebSocket onclose")
        this.closeConnection()
        this.stepFsm("CONNECTION_CLOSED")
      }
    })

    this.websocket.addEventListener("error", () => {
      if (checkWebsocket()) {
        logError(LOG, "WebSocket onerror")
        this.closeConnection()
        this.stepFsm("CONNECTION_ERROR")
      }
    })
  }

  private setConnectionTimeout(uri: string): void {
    if (notNullOrUndefined(this.wsConnectionTimeoutId)) {
      // This should never happen. We set the timeout ID to null in both FSM
      // nodes that lead to this one.
      throw new Error("WS timeout is already set")
    }

    const localWebsocket = this.websocket

    this.wsConnectionTimeoutId = window.setTimeout(() => {
      if (localWebsocket !== this.websocket) {
        return
      }

      if (isNullOrUndefined(this.wsConnectionTimeoutId)) {
        // Sometimes the clearTimeout doesn't work. No idea why :-/
        logWarning(LOG, "Timeout fired after cancellation")
        return
      }

      if (isNullOrUndefined(this.websocket)) {
        // This should never happen! The only place we call
        // setConnectionTimeout() should be immediately before setting
        // this.websocket.
        this.closeConnection()
        this.stepFsm("FATAL_ERROR", "Null Websocket in setConnectionTimeout")
        return
      }

      if (this.websocket.readyState === 0 /* CONNECTING */) {
        logMessage(LOG, `${uri} timed out`)
        this.closeConnection()
        this.stepFsm("CONNECTION_TIMED_OUT")
      }
    }, WEBSOCKET_TIMEOUT_MS)
    logMessage(LOG, `Set WS timeout ${this.wsConnectionTimeoutId}`)
  }

  private closeConnection(): void {
    // Need to make sure the websocket is closed in the same function that
    // cancels the connection timer. Otherwise, due to javascript's concurrency
    // model, when the onclose event fires it can get handled in between the
    // two functions, causing two events to be sent to the FSM: a
    // CONNECTION_TIMED_OUT and a CONNECTION_ERROR.

    if (this.websocket) {
      this.websocket.close()
      this.websocket = undefined
    }

    if (notNullOrUndefined(this.wsConnectionTimeoutId)) {
      logMessage(LOG, `Clearing WS timeout ${this.wsConnectionTimeoutId}`)
      window.clearTimeout(this.wsConnectionTimeoutId)
      this.wsConnectionTimeoutId = undefined
    }
  }

  /**
   * Encodes the message with the outgoingMessageType and sends it over the
   * wire.
   */
  public sendMessage(obj: IBackMsg): void {
    if (!this.websocket) {
      return
    }

    const msg = BackMsg.create(obj)
    const buffer = BackMsg.encode(msg).finish()
    this.websocket.send(buffer)
  }

  /**
   * Called when our script has finished running. Calls through
   * to the ForwardMsgCache, to handle cached entry expiry.
   */
  public incrementMessageCacheRunCount(maxMessageAge: number): void {
    this.cache.incrementRunCount(maxMessageAge)
  }

  private async handleMessage(data: ArrayBuffer): Promise<void> {
    // Assign this message an index.
    const messageIndex = this.nextMessageIndex
    this.nextMessageIndex += 1

    PerformanceEvents.record({ name: "BeginHandleMessage", messageIndex })

    const encodedMsg = new Uint8Array(data)
    const msg = ForwardMsg.decode(encodedMsg)

    PerformanceEvents.record({
      name: "DecodedMessage",
      messageIndex,
      messageType: msg.type,
      len: data.byteLength,
    })

    this.messageQueue[messageIndex] = await this.cache.processMessagePayload(
      msg,
      encodedMsg
    )

    PerformanceEvents.record({ name: "GotCachedPayload", messageIndex })

    // Dispatch any pending messages in the queue. This may *not* result
    // in our just-decoded message being dispatched: if there are other
    // messages that were received earlier than this one but are being
    // downloaded, our message won't be sent until they're done.
    while (this.lastDispatchedMessageIndex + 1 in this.messageQueue) {
      const dispatchMessageIndex = this.lastDispatchedMessageIndex + 1
      this.args.onMessage(this.messageQueue[dispatchMessageIndex])
      PerformanceEvents.record({
        name: "DispatchedMessage",
        messageIndex: dispatchMessageIndex,
        messageType: this.messageQueue[dispatchMessageIndex].type,
      })
      delete this.messageQueue[dispatchMessageIndex]
      this.lastDispatchedMessageIndex = dispatchMessageIndex
    }
  }
}

export const StyledBashCode = styled.code(({ theme }) => ({
  fontFamily: theme.genericFonts.codeFont,
  fontSize: theme.fontSizes.sm,
  "&::before": {
    content: '"$"',
    // eslint-disable-next-line streamlit-custom/no-hardcoded-theme-values
    marginRight: "1ex",
  },
}))

/**
 * Attempts to connect to the URIs in uriList (in round-robin fashion) and
 * retries forever until one of the URIs responds with 'ok'.
 * Returns a promise with the index of the URI that worked.
 */
export function doInitPings(
  uriPartsList: BaseUriParts[],
  minimumTimeoutMs: number,
  maximumTimeoutMs: number,
  retryCallback: OnRetry,
  onHostConfigResp: (resp: IHostConfigResponse) => void
): Promise<number> {
  const resolver = new Resolver<number>()
  let totalTries = 0
  let uriNumber = 0

  // Hoist the connect() declaration.
  let connect = (): void => {}

  const retryImmediately = (): void => {
    uriNumber++
    if (uriNumber >= uriPartsList.length) {
      uriNumber = 0
    }

    connect()
  }

  const retry = (errorNode: React.ReactNode): void => {
    // Adjust retry time by +- 20% to spread out load
    const jitter = Math.random() * 0.4 - 0.2
    // Exponential backoff to reduce load from health pings when experiencing
    // persistent failure. Starts at minimumTimeoutMs.
    const timeoutMs =
      totalTries === 1
        ? minimumTimeoutMs
        : minimumTimeoutMs * 2 ** (totalTries - 1) * (1 + jitter)
    const retryTimeout = Math.min(maximumTimeoutMs, timeoutMs)

    retryCallback(totalTries, errorNode, retryTimeout)

    window.setTimeout(retryImmediately, retryTimeout)
  }

  const retryWhenTheresNoResponse = (): void => {
    const uriParts = uriPartsList[uriNumber]
    const uri = new URL(buildHttpUri(uriParts, ""))

    if (uri.hostname === "localhost") {
      const markdownMessage = `
Is Streamlit still running? If you accidentally stopped Streamlit, just restart it in your terminal:

\`\`\`bash
streamlit run yourscript.py
\`\`\`
      `
      retry(<StreamlitMarkdown source={markdownMessage} allowHTML={false} />)
    } else {
      retry("Connection failed with status 0.")
    }
  }

  const retryWhenIsForbidden = (): void => {
    retry(
      <Fragment>
        <p>Cannot connect to Streamlit (HTTP status: 403).</p>
        <p>
          If you are trying to access a Streamlit app running on another
          server, this could be due to the app's{" "}
          <a href={CORS_ERROR_MESSAGE_DOCUMENTATION_LINK}>CORS</a> settings.
        </p>
      </Fragment>
    )
  }

  connect = () => {
    const uriParts = uriPartsList[uriNumber]
    const healthzUri = buildHttpUri(uriParts, SERVER_PING_PATH)
    const hostConfigUri = buildHttpUri(uriParts, HOST_CONFIG_PATH)

    logMessage(LOG, `Attempting to connect to ${healthzUri}.`)

    if (uriNumber === 0) {
      totalTries++
    }

    // We fire off requests to the server's healthz and host-config
    // endpoints in parallel to avoid having to wait on too many sequential
    // round trip network requests before we can try to establish a WebSocket
    // connection. Technically, it would have been possible to implement a
    // single "get server health and origins whitelist" endpoint, but we chose
    // not to do so as it's semantically cleaner to not give the healthcheck
    // endpoint additional responsibilities.
    Promise.all([
      axios.get(healthzUri, { timeout: PING_TIMEOUT_MS }),
      axios.get(hostConfigUri, { timeout: PING_TIMEOUT_MS }),
    ])
      .then(([_, hostConfigResp]) => {
        onHostConfigResp(hostConfigResp.data)
        resolver.resolve(uriNumber)
      })
      .catch(error => {
        if (error.code === "ECONNABORTED") {
          return retry("Connection timed out.")
        }

        if (error.response) {
          // The request was made and the server responded with a status code
          // that falls out of the range of 2xx

          const { data, status } = error.response

          if (status === /* NO RESPONSE */ 0) {
            return retryWhenTheresNoResponse()
          }
          if (status === 403) {
            return retryWhenIsForbidden()
          }
          return retry(
            `Connection failed with status ${status}, ` +
              `and response "${data}".`
          )
        }
        if (error.request) {
          // The request was made but no response was received
          // `error.request` is an instance of XMLHttpRequest in the browser and an instance of
          // http.ClientRequest in node.js
          return retryWhenTheresNoResponse()
        }
        // Something happened in setting up the request that triggered an Error
        return retry(error.message)
      })
  }

  connect()

  return resolver.promise
}<|MERGE_RESOLUTION|>--- conflicted
+++ resolved
@@ -19,15 +19,6 @@
 import styled from "@emotion/styled"
 import axios from "axios"
 
-<<<<<<< HEAD
-import { StyledPre } from "@streamlit/lib/src/components/elements/CodeBlock/styled-components"
-import {
-  getCookie,
-  isNullOrUndefined,
-  notNullOrUndefined,
-} from "@streamlit/lib/src/util/utils"
-=======
->>>>>>> 822cca01
 import {
   BackMsg,
   BaseUriParts,
@@ -47,6 +38,7 @@
   SessionInfo,
   StreamlitEndpoints,
   StreamlitMarkdown,
+  getCookie,
 } from "@streamlit/lib"
 import { ConnectionState } from "@streamlit/app/src/connection/ConnectionState"
 
