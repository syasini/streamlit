--- conflicted
+++ resolved
@@ -189,21 +189,14 @@
       return {
         width: theme.sizes.full,
         paddingTop: theme.spacing.lg,
-<<<<<<< HEAD
-        paddingBottom: showPadding ? "55px" : theme.spacing.threeXL,
+        paddingBottom: showPadding
+          ? theme.sizes.appDefaultBottomPadding
+          : theme.spacing.threeXL,
         paddingLeft: theme.spacing.lg,
         paddingRight: theme.spacing.lg,
         minWidth: undefined,
         maxWidth: theme.sizes.contentMaxWidth,
         ...(isWideMode && applyWideModePadding(theme)),
-=======
-        paddingBottom: showPadding
-          ? theme.sizes.appDefaultBottomPadding
-          : theme.spacing.threeXL,
-        minWidth: isWideMode ? "auto" : undefined,
-        maxWidth: isWideMode ? "initial" : theme.sizes.contentMaxWidth,
-
->>>>>>> 0eb1aa82
         [`@media print`]: {
           paddingTop: theme.spacing.none,
         },
