/**
 * Copyright (c) Streamlit Inc. (2018-2022) Snowflake Inc. (2022-2024)
 *
 * Licensed under the Apache License, Version 2.0 (the "License");
 * you may not use this file except in compliance with the License.
 * You may obtain a copy of the License at
 *
 *     http://www.apache.org/licenses/LICENSE-2.0
 *
 * Unless required by applicable law or agreed to in writing, software
 * distributed under the License is distributed on an "AS IS" BASIS,
 * WITHOUT WARRANTIES OR CONDITIONS OF ANY KIND, either express or implied.
 * See the License for the specific language governing permissions and
 * limitations under the License.
 */

import styled from "@emotion/styled"

export const StyledText = styled.div(({ theme }) => ({
  fontFamily: theme.genericFonts.bodyFont,
  color: theme.colors.bodyText,
  whiteSpace: "pre-line",
<<<<<<< HEAD
  workdbreak: "break-word",
  color: theme.colors.bodyText,
=======
  wordBreak: "break-word",
>>>>>>> e91db4bd
}))<|MERGE_RESOLUTION|>--- conflicted
+++ resolved
@@ -20,10 +20,5 @@
   fontFamily: theme.genericFonts.bodyFont,
   color: theme.colors.bodyText,
   whiteSpace: "pre-line",
-<<<<<<< HEAD
-  workdbreak: "break-word",
-  color: theme.colors.bodyText,
-=======
   wordBreak: "break-word",
->>>>>>> e91db4bd
 }))