/**
 * Copyright (c) Streamlit Inc. (2018-2022) Snowflake Inc. (2022-2024)
 *
 * Licensed under the Apache License, Version 2.0 (the "License");
 * you may not use this file except in compliance with the License.
 * You may obtain a copy of the License at
 *
 *     http://www.apache.org/licenses/LICENSE-2.0
 *
 * Unless required by applicable law or agreed to in writing, software
 * distributed under the License is distributed on an "AS IS" BASIS,
 * WITHOUT WARRANTIES OR CONDITIONS OF ANY KIND, either express or implied.
 * See the License for the specific language governing permissions and
 * limitations under the License.
 */

import React, {
  ChangeEvent,
  KeyboardEvent,
  useEffect,
  useRef,
  useState,
} from "react"

import axios from "axios"
import { useTheme } from "@emotion/react"
import { Send } from "@emotion-icons/material-rounded"
import { Textarea as UITextArea } from "baseui/textarea"
import { AttachFile } from "@emotion-icons/material-outlined"
import { FileRejection, useDropzone } from "react-dropzone"
import zip from "lodash/zip"

import { isNullOrUndefined } from "@streamlit/lib/src/util/utils"
import {
  ChatInput as ChatInputProto,
  FileUploaderState as FileUploaderStateProto,
  FileURLs as FileURLsProto,
  IChatInputValue,
  IFileURLs,
  UploadedFileInfo as UploadedFileInfoProto,
} from "@streamlit/lib/src/proto"
import {
  WidgetInfo,
  WidgetStateManager,
} from "@streamlit/lib/src/WidgetStateManager"
import Icon from "@streamlit/lib/src/components/shared/Icon"
import InputInstructions from "@streamlit/lib/src/components/shared/InputInstructions/InputInstructions"
<<<<<<< HEAD
import { hasLightBackgroundColor } from "@streamlit/lib/src/theme"
import BaseButton, {
  BaseButtonKind,
} from "@streamlit/lib/src/components/shared/BaseButton"
import {
  UploadedStatus,
  UploadFileInfo,
} from "@streamlit/lib/src/components/widgets/FileUploader/UploadFileInfo"
import { FileUploadClient } from "@streamlit/lib/src/FileUploadClient"
import UploadedFiles from "@streamlit/lib/src/components/widgets/FileUploader/UploadedFiles"
=======
import { isEnterKeyPressed } from "@streamlit/lib/src/util/inputUtils"
>>>>>>> 822cca01

import {
  StyledChatInput,
  StyledChatInputContainer,
  StyledInputInstructionsContainer,
  StyledSendIconButton,
  StyledSendIconButtonContainer,
  StyledVerticalDivider,
} from "./styled-components"

export interface Props {
  disabled: boolean
  element: ChatInputProto
  widgetMgr: WidgetStateManager
  width: number
  uploadClient: FileUploadClient
  fragmentId?: string
}

interface CreateDropHandlerParams {
  acceptMultipleFiles: boolean
  uploadClient: FileUploadClient
  uploadFile: (fileURLs: FileURLsProto, file: File) => void
  addFiles: (files: UploadFileInfo[]) => void
  getNextLocalFileId: () => number
  deleteExistingFiles: () => void
  onUploadComplete: () => void
}

const createDropHandler =
  ({
    acceptMultipleFiles,
    uploadClient,
    uploadFile,
    addFiles,
    getNextLocalFileId,
    deleteExistingFiles,
    onUploadComplete,
  }: CreateDropHandlerParams) =>
  (acceptedFiles: File[], rejectedFiles: FileRejection[]): void => {
    // If this is a single-file uploader and multiple files were dropped,
    // all the files will be rejected. In this case, we pull out the first
    // valid file into acceptedFiles, and reject the rest.
    if (
      !acceptMultipleFiles &&
      acceptedFiles.length === 0 &&
      rejectedFiles.length > 1
    ) {
      const firstFileIndex = rejectedFiles.findIndex(
        file =>
          file.errors.length === 1 && file.errors[0].code === "too-many-files"
      )

      if (firstFileIndex >= 0) {
        acceptedFiles.push(rejectedFiles[firstFileIndex].file)
        rejectedFiles.splice(firstFileIndex, 1)
      }
    }

    if (!acceptMultipleFiles && acceptedFiles.length > 0) {
      deleteExistingFiles()
    }

    uploadClient
      .fetchFileURLs(acceptedFiles)
      .then((fileURLsArray: IFileURLs[]) => {
        zip(fileURLsArray, acceptedFiles).forEach(
          ([fileURLs, acceptedFile]) => {
            uploadFile(fileURLs as FileURLsProto, acceptedFile as File)
          }
        )
      })
      .catch((errorMessage: string) => {
        addFiles(
          acceptedFiles.map(f => {
            return new UploadFileInfo(f.name, f.size, getNextLocalFileId(), {
              type: "error",
              errorMessage,
            })
          })
        )
      })

    // Create an UploadFileInfo for each of our rejected files, and add them to
    // our state.
    if (rejectedFiles.length > 0) {
      const rejectedInfos = rejectedFiles.map(rejected => {
        const { file } = rejected
        return new UploadFileInfo(file.name, file.size, getNextLocalFileId(), {
          type: "error",
          errorMessage: "VAY VAY VAY, MAMA JAN!",
        })
      })
      addFiles(rejectedInfos)
    }

    onUploadComplete()
  }

interface CreateUploadFileParams {
  getNextLocalFileId: () => number
  addFiles: (files: UploadFileInfo[]) => void
  updateFile: (id: number, fileInfo: UploadFileInfo) => void
  uploadClient: FileUploadClient
  element: WidgetInfo
  onUploadProgress: (e: ProgressEvent, id: number) => void
  onUploadComplete: (id: number, fileURLs: IFileURLs) => void
}
const createUploadFileHandler =
  ({
    getNextLocalFileId,
    addFiles,
    updateFile,
    uploadClient,
    element,
    onUploadProgress,
    onUploadComplete,
  }: CreateUploadFileParams) =>
  (fileURLs: IFileURLs, file: File): void => {
    // Create an UploadFileInfo for this file and add it to our state.
    const cancelToken = axios.CancelToken.source()
    const uploadingFileInfo = new UploadFileInfo(
      file.name,
      file.size,
      getNextLocalFileId(),
      {
        type: "uploading",
        cancelToken,
        progress: 1,
      }
    )
    addFiles([uploadingFileInfo])

    uploadClient
      .uploadFile(
        {
          formId: "", // TODO[kajarnec] fix this probably with uploadFile refactoring
          ...element,
        },
        fileURLs.uploadUrl as string,
        file,
        e => onUploadProgress(e, uploadingFileInfo.id),
        cancelToken.token
      )
      .then(() => onUploadComplete(uploadingFileInfo.id, fileURLs))
      .catch(err => {
        console.log("ERROR!!!")
        console.error(err)
        // If this was a cancel error, we don't show the user an error -
        // the cancellation was in response to an action they took.
        if (!axios.isCancel(err)) {
          updateFile(
            uploadingFileInfo.id,
            uploadingFileInfo.setStatus({
              type: "error",
              errorMessage: err ? err.toString() : "Unknown error",
            })
          )
        }
      })
  }

// We want to show easily that there's scrolling so we deliberately choose
// a half size.
const MAX_VISIBLE_NUM_LINES = 6.5
// Rounding errors can arbitrarily create scrollbars. We add a rounding offset
// to manage it better.
const ROUNDING_OFFSET = 1

function ChatInput({
  width,
  element,
  widgetMgr,
  fragmentId,
  uploadClient,
}: Props): React.ReactElement {
  const theme = useTheme()

  // True if the user-specified state.value has not yet been synced to the WidgetStateManager.
  const [dirty, setDirty] = useState(false)
  // The value specified by the user via the UI. If the user didn't touch this widget's UI, the default value is used.
  const [value, setValue] = useState(element.default)
  // The value of the height of the textarea. It depends on a variety of factors including the default height, and autogrowing
  const [scrollHeight, setScrollHeight] = useState(0)
  const chatInputRef = useRef<HTMLTextAreaElement>(null)
  const heightGuidance = useRef({ minHeight: 0, maxHeight: 0 })

  // const filesRef = useRef<UploadFileInfo[]>([]) // TODO [kajarnec] refactor this to use only state
  const [files, setFiles] = useState<UploadFileInfo[]>([])
  const addFiles = (filesToAdd: UploadFileInfo[]): void => {
    setFiles(currentFiles => [...currentFiles, ...filesToAdd])
    // filesRef.current = [...filesRef.current, ...filesToAdd]
  }

  const isDirty = (value: string, files: UploadFileInfo[]): boolean => {
    // TODO [kajarnec] add explanatory comment here.
    if (files.some(f => f.status.type === "uploading")) {
      return false
    }
    return value !== "" || files.length > 0
  }

  const updateFile = (
    id: number,
    fileInfo: UploadFileInfo,
    currentFiles: UploadFileInfo[]
  ): UploadFileInfo[] => {
    return currentFiles.map(f => (f.id === id ? fileInfo : f))
  }

  const getFile = (
    localFileId: number,
    currentFiles: UploadFileInfo[]
  ): UploadFileInfo | undefined => {
    return currentFiles.find(f => f.id === localFileId)
  }

  const deleteFile = (fileId: number): void => {
    setFiles(files => {
      const file = getFile(fileId, files)
      if (isNullOrUndefined(file)) {
        return files
      }

      if (file.status.type === "uploading") {
        // The file hasn't been uploaded. Let's cancel the request.
        // However, it may have been received by the server so we'll still
        // send out a request to delete.
        file.status.cancelToken.cancel()
      }

      if (file.status.type === "uploaded" && file.status.fileUrls.deleteUrl) {
        uploadClient.deleteFile(file.status.fileUrls.deleteUrl)
      }

      return files.filter(file => file.id !== fileId)
    })
  }

  const createChatInputWidgetFilesValue = (): FileUploaderStateProto => {
    const uploadedFileInfo: UploadedFileInfoProto[] = files
      .filter(f => f.status.type === "uploaded")
      .map(f => {
        const { name, size, status } = f
        const { fileId, fileUrls } = status as UploadedStatus
        return new UploadedFileInfoProto({
          fileId,
          fileUrls,
          name,
          size,
        })
      })

    return new FileUploaderStateProto({ uploadedFileInfo })
  }

  const counterRef = useRef(0)
  const getNextLocalFileId = (): number => {
    return counterRef.current++
  }

  const dropHandler = createDropHandler({
    acceptMultipleFiles: element.acceptFile === "multiple",
    uploadClient: uploadClient,
    uploadFile: createUploadFileHandler({
      getNextLocalFileId,
      addFiles,
      updateFile: (id, fileInfo) => {
        setFiles(files => updateFile(id, fileInfo, files))
      },
      uploadClient,
      element,
      onUploadProgress: (e, fileId) => {
        setFiles(files => {
          console.log("PROGRESSSS....")
          const file = getFile(fileId, files)
          console.log("THE FILE: ", file)

          if (isNullOrUndefined(file) || file.status.type !== "uploading") {
            return files
          }
          const newProgress = Math.round((e.loaded * 100) / e.total)
          if (file.status.progress === newProgress) {
            return files
          }

          return updateFile(
            fileId,
            file.setStatus({
              type: "uploading",
              cancelToken: file.status.cancelToken,
              progress: newProgress,
            }),
            files
          )
        })
      },
      onUploadComplete: (id, fileUrls) => {
        setFiles(files => {
          console.log("IN ON UPLOAD COMPLETE....")
          console.log("ID: ", id)
          console.log("FILE URL: ", fileUrls)

          const curFile = getFile(id, files)
          if (
            isNullOrUndefined(curFile) ||
            curFile.status.type !== "uploading"
          ) {
            // The file may have been canceled right before the upload
            // completed. In this case, we just bail.
            console.log("JUST BEFORE BAD RETURN :( ")
            return files
          }

          return updateFile(
            curFile.id,
            curFile.setStatus({
              type: "uploaded",
              fileId: fileUrls.fileId as string,
              fileUrls,
            }),
            files
          )
        })
      },
    }),
    addFiles,
    getNextLocalFileId,
    deleteExistingFiles: () => {
      files.forEach(f => deleteFile(f.id))
    },
    onUploadComplete: () => {
      if (chatInputRef.current) {
        chatInputRef.current.focus()
      }
    },
  })

  const { getRootProps, getInputProps } = useDropzone({
    onDrop: dropHandler,
    multiple: element.acceptFile === "multiple",
    accept: element.fileType.length > 0 ? element.fileType : undefined,
  })

  const getScrollHeight = (): number => {
    let scrollHeight = 0
    const { current: textarea } = chatInputRef
    if (textarea) {
      const placeholder = textarea.placeholder
      textarea.placeholder = ""
      textarea.style.height = "auto"
      scrollHeight = textarea.scrollHeight
      textarea.placeholder = placeholder
      textarea.style.height = ""
    }

    return scrollHeight
  }

  const getTextAreaBorderStyle = (): React.CSSProperties =>
    element.acceptFile
      ? { border: "none" }
      : {
          // Baseweb requires long-hand props, short-hand leads to weird bugs & warnings.
          borderLeftWidth: theme.sizes.borderWidth,
          borderRightWidth: theme.sizes.borderWidth,
          borderTopWidth: theme.sizes.borderWidth,
          borderBottomWidth: theme.sizes.borderWidth,
        }

  const handleSubmit = (): void => {
    // We want the chat input to always be in focus
    // even if the user clicks the submit button
    if (chatInputRef.current) {
      chatInputRef.current.focus()
    }

    if (!dirty || element.disabled) {
      return
    }

    const composedValue: IChatInputValue = {
      data: value,
      fileUploaderState: createChatInputWidgetFilesValue(),
    }

    widgetMgr.setChatInputValue(
      element,
      composedValue,
      { fromUi: true },
      fragmentId
    )
    setDirty(false)
    setFiles([])
    setValue("")
    setScrollHeight(0)
  }

  const handleKeyDown = (e: KeyboardEvent<HTMLTextAreaElement>): void => {
    const { metaKey, ctrlKey, shiftKey } = e
    const shouldSubmit =
      isEnterKeyPressed(e) && !shiftKey && !ctrlKey && !metaKey

    if (shouldSubmit) {
      e.preventDefault()

      handleSubmit()
    }
  }

  const handleChange = (e: ChangeEvent<HTMLTextAreaElement>): void => {
    const { value } = e.target
    const { maxChars } = element

    if (maxChars !== 0 && value.length > maxChars) {
      return
    }

    setDirty(isDirty(value, files))
    setValue(value)
    setScrollHeight(getScrollHeight())
  }

  useEffect(() => {
    if (element.setValue) {
      // We are intentionally setting this to avoid regularly calling this effect.
      element.setValue = false
      const val = element.value || ""
      setValue(val)
      setDirty(isDirty(val, files))
    }
  }, [element, files])

  useEffect(() => {
    setDirty(isDirty(value, files))
  }, [files, value])

  useEffect(() => {
    if (chatInputRef.current) {
      const { offsetHeight } = chatInputRef.current
      heightGuidance.current.minHeight = offsetHeight
      heightGuidance.current.maxHeight = offsetHeight * MAX_VISIBLE_NUM_LINES
    }
  }, [chatInputRef])

  const { disabled, placeholder, maxChars } = element
  const { minHeight, maxHeight } = heightGuidance.current

  const isInputExtended =
    scrollHeight > 0 && chatInputRef.current
      ? Math.abs(scrollHeight - minHeight) > ROUNDING_OFFSET
      : false

  return (
    <>
      {files.length > 0 && (
        <UploadedFiles
          items={[...files]}
          pageSize={1}
          onDelete={deleteFile}
          surface="chat"
          resetOnAdd
          style={{
            paddingLeft: 0,
            paddingRight: 0,
          }}
        />
      )}
      <StyledChatInputContainer
        className="stChatInput"
        data-testid="stChatInput"
        width={width}
      >
        <StyledChatInput>
          {element.acceptFile !== "false" ? (
            <>
              <div {...getRootProps()}>
                <input {...getInputProps()} />
                <BaseButton
                  kind={BaseButtonKind.BORDERLESS_ICON}
                  onClick={() => {}}
                  disabled={disabled}
                >
                  <Icon content={AttachFile} size="base" color="inherit" />
                </BaseButton>
              </div>
              <StyledVerticalDivider />
            </>
          ) : null}
          <UITextArea
            inputRef={chatInputRef}
            value={value}
            placeholder={placeholder}
            onChange={handleChange}
            onKeyDown={handleKeyDown}
            aria-label={placeholder}
            disabled={disabled}
            rows={1}
            overrides={{
              Root: {
                style: {
                  minHeight: theme.sizes.minElementHeight,
                  outline: "none",
                  backgroundColor: theme.colors.transparent,
                  ...getTextAreaBorderStyle(),
                },
              },
              InputContainer: {
                style: {
                  backgroundColor: theme.colors.transparent,
                },
              },
<<<<<<< HEAD
              Input: {
                props: {
                  "data-testid": "stChatInputTextArea",
                },
                style: {
                  lineHeight: theme.lineHeights.inputWidget,
                  backgroundColor: theme.colors.transparent,
                  "::placeholder": {
                    color: placeholderColor,
                  },
                  height: isInputExtended
                    ? `${scrollHeight + ROUNDING_OFFSET}px`
                    : "auto",
                  maxHeight: maxHeight ? `${maxHeight}px` : "none",
                  // Baseweb requires long-hand props, short-hand leads to weird bugs & warnings.
                  paddingLeft: theme.spacing.sm,
                  paddingBottom: theme.spacing.sm,
                  paddingTop: theme.spacing.sm,
                  // Calculate the right padding to account for the send icon (iconSizes.xl + 2 * spacing.sm)
                  // and some additional margin between the icon and the text (spacing.sm).
                  paddingRight: `calc(${theme.iconSizes.xl} + 2 * ${theme.spacing.sm} + ${theme.spacing.sm})`,
=======
              style: {
                lineHeight: theme.lineHeights.inputWidget,
                backgroundColor: theme.colors.transparent,
                // Disable resizing via drag and drop
                resize: "none",
                "::placeholder": {
                  opacity: "0.7",
>>>>>>> 822cca01
                },
              },
            }}
          />
          {/* Hide the character limit in small widget sizes */}
          {width > theme.breakpoints.hideWidgetDetails && (
            <StyledInputInstructionsContainer>
              <InputInstructions
                dirty={dirty}
                value={value}
                maxLength={maxChars}
                type="chat"
                // Chat Input are not able to be used in forms
                inForm={false}
              />
            </StyledInputInstructionsContainer>
          )}
          <StyledSendIconButtonContainer>
            <StyledSendIconButton
              onClick={handleSubmit}
              disabled={!dirty || disabled}
              extended={isInputExtended}
              data-testid="stChatInputSubmitButton"
            >
              <Icon content={Send} size="xl" color="inherit" />
            </StyledSendIconButton>
          </StyledSendIconButtonContainer>
        </StyledChatInput>
      </StyledChatInputContainer>
    </>
  )
}

export default ChatInput<|MERGE_RESOLUTION|>--- conflicted
+++ resolved
@@ -45,8 +45,7 @@
 } from "@streamlit/lib/src/WidgetStateManager"
 import Icon from "@streamlit/lib/src/components/shared/Icon"
 import InputInstructions from "@streamlit/lib/src/components/shared/InputInstructions/InputInstructions"
-<<<<<<< HEAD
-import { hasLightBackgroundColor } from "@streamlit/lib/src/theme"
+import { isEnterKeyPressed } from "@streamlit/lib/src/util/inputUtils"
 import BaseButton, {
   BaseButtonKind,
 } from "@streamlit/lib/src/components/shared/BaseButton"
@@ -56,9 +55,6 @@
 } from "@streamlit/lib/src/components/widgets/FileUploader/UploadFileInfo"
 import { FileUploadClient } from "@streamlit/lib/src/FileUploadClient"
 import UploadedFiles from "@streamlit/lib/src/components/widgets/FileUploader/UploadedFiles"
-=======
-import { isEnterKeyPressed } from "@streamlit/lib/src/util/inputUtils"
->>>>>>> 822cca01
 
 import {
   StyledChatInput,
@@ -571,7 +567,6 @@
                   backgroundColor: theme.colors.transparent,
                 },
               },
-<<<<<<< HEAD
               Input: {
                 props: {
                   "data-testid": "stChatInputTextArea",
@@ -579,8 +574,10 @@
                 style: {
                   lineHeight: theme.lineHeights.inputWidget,
                   backgroundColor: theme.colors.transparent,
+                  // Disable resizing via drag and drop
+                  resize: "none",
                   "::placeholder": {
-                    color: placeholderColor,
+                    opacity: "0.7",
                   },
                   height: isInputExtended
                     ? `${scrollHeight + ROUNDING_OFFSET}px`
@@ -593,15 +590,6 @@
                   // Calculate the right padding to account for the send icon (iconSizes.xl + 2 * spacing.sm)
                   // and some additional margin between the icon and the text (spacing.sm).
                   paddingRight: `calc(${theme.iconSizes.xl} + 2 * ${theme.spacing.sm} + ${theme.spacing.sm})`,
-=======
-              style: {
-                lineHeight: theme.lineHeights.inputWidget,
-                backgroundColor: theme.colors.transparent,
-                // Disable resizing via drag and drop
-                resize: "none",
-                "::placeholder": {
-                  opacity: "0.7",
->>>>>>> 822cca01
                 },
               },
             }}
