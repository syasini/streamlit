--- conflicted
+++ resolved
@@ -223,11 +223,7 @@
   it("does not sync widget value when value did not change", async () => {
     const user = userEvent.setup()
     const props = getProps()
-<<<<<<< HEAD
-    jest.spyOn(props.widgetMgr, "setStringValue")
-=======
-    vi.spyOn(props.widgetMgr, "setStringValue")
->>>>>>> 8cb5af07
+    vi.spyOn(props.widgetMgr, "setStringValue")
     render(<TextInput {...props} />)
     const textInput = screen.getByRole("textbox")
 
