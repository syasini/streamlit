/**
 * Copyright (c) Streamlit Inc. (2018-2022) Snowflake Inc. (2022-2024)
 *
 * Licensed under the Apache License, Version 2.0 (the "License");
 * you may not use this file except in compliance with the License.
 * You may obtain a copy of the License at
 *
 *     http://www.apache.org/licenses/LICENSE-2.0
 *
 * Unless required by applicable law or agreed to in writing, software
 * distributed under the License is distributed on an "AS IS" BASIS,
 * WITHOUT WARRANTIES OR CONDITIONS OF ANY KIND, either express or implied.
 * See the License for the specific language governing permissions and
 * limitations under the License.
 */

import React, { ReactElement, useCallback, useState } from "react"

import uniqueId from "lodash/uniqueId"
import { Input as UIInput } from "baseui/input"
import { useTheme } from "@emotion/react"

import useOnInputChange from "@streamlit/lib/src/hooks/useOnInputChange"
import { TextInput as TextInputProto } from "@streamlit/lib/src/proto"
import { WidgetStateManager } from "@streamlit/lib/src/WidgetStateManager"
import {
  useBasicWidgetState,
  ValueWithSource,
} from "@streamlit/lib/src/hooks/useBasicWidgetState"
import useUpdateUiValue from "@streamlit/lib/src/hooks/useUpdateUiValue"
import useSubmitFormViaEnterKey from "@streamlit/lib/src/hooks/useSubmitFormViaEnterKey"
import InputInstructions from "@streamlit/lib/src/components/shared/InputInstructions/InputInstructions"
import {
  StyledWidgetLabelHelp,
  WidgetLabel,
} from "@streamlit/lib/src/components/widgets/BaseWidget"
import TooltipIcon from "@streamlit/lib/src/components/shared/TooltipIcon"
import { Placement } from "@streamlit/lib/src/components/shared/Tooltip"
import {
  isInForm,
  labelVisibilityProtoValueToEnum,
} from "@streamlit/lib/src/util/utils"

import { StyledTextInput } from "./styled-components"

export interface Props {
  disabled: boolean
  element: TextInputProto
  widgetMgr: WidgetStateManager
  width: number
  fragmentId?: string
}

function TextInput({
  disabled,
  element,
  widgetMgr,
  width,
  fragmentId,
}: Props): ReactElement {
  /**
   * The value specified by the user via the UI. If the user didn't touch this
   * widget's UI, the default value is used.
   */
  const [uiValue, setUiValue] = useState<string | null>(
    getStateFromWidgetMgr(widgetMgr, element) ?? null
  )

  /**
   * True if the user-specified state.value has not yet been synced to the WidgetStateManager.
   */
  const [dirty, setDirty] = useState(false)

  const onFormCleared = useCallback(() => {
    setUiValue(element.default ?? null)
    setDirty(true)
  }, [element.default])

  const [value, setValueWithSource] = useBasicWidgetState<
    string | null,
    TextInputProto
  >({
    getStateFromWidgetMgr,
    getDefaultStateFromProto,
    getCurrStateFromProto,
    updateWidgetMgrState,
    element,
    widgetMgr,
    fragmentId,
    onFormCleared,
  })

<<<<<<< HEAD
  useEffect(() => {
    // the UI did not sync its value
    if (dirty) {
      return
    }
    // If the incoming value changes, update the UI value (e.g. set via state)
    if (value !== uiValue) {
      setUiValue(value)
    }
  }, [value, uiValue, dirty])
=======
  useUpdateUiValue(value, uiValue, setUiValue, dirty)
>>>>>>> 8cb5af07

  /**
   * Whether the input is currently focused.
   */
  const [focused, setFocused] = useState(false)

  const theme = useTheme()
  const [id] = useState(() => uniqueId("text_input_"))
  const { placeholder, formId } = element

  const commitWidgetValue = useCallback((): void => {
    setDirty(false)
    setValueWithSource({ value: uiValue, fromUi: true })
  }, [uiValue, setValueWithSource])

  // Show "Please enter" instructions if in a form & allowed, or not in form and state is dirty.
  const allowEnterToSubmit = isInForm({ formId })
    ? widgetMgr.allowFormEnterToSubmit(formId)
    : dirty

  // Hide input instructions for small widget sizes.
  const shouldShowInstructions =
    focused && width > theme.breakpoints.hideWidgetDetails

  const onBlur = useCallback((): void => {
    if (dirty) {
      commitWidgetValue()
    }
    setFocused(false)
  }, [dirty, commitWidgetValue])

  const onFocus = useCallback((): void => {
    setFocused(true)
  }, [])

<<<<<<< HEAD
  const onChange = useCallback(
    (e: React.ChangeEvent<HTMLInputElement | HTMLTextAreaElement>): void => {
      const { value: newValue } = e.target
      const { maxChars } = element

      if (maxChars !== 0 && newValue.length > maxChars) {
        return
      }

      setDirty(true)
      setUiValue(newValue)

      // We immediately update its widgetValue on text changes in forms
      // see here for why: https://github.com/streamlit/streamlit/issues/7101
      // The widgetValue won't be passed to the Python script until the form
      // is submitted, so this won't cause the script to re-run.
      if (isInForm(element)) {
        // Make sure dirty is true so that enter to submit form text shows
        setValueWithSource({ value: newValue, fromUi: true })
      }
      // If the TextInput is *not* part of a form, we mark it dirty but don't
      // update its value in the WidgetMgr. This means that individual keypresses
      // won't trigger a script re-run.
    },
    [element, setValueWithSource]
  )

  const onKeyPress = useCallback(
    (e: React.KeyboardEvent<HTMLInputElement | HTMLTextAreaElement>): void => {
      if (e.key !== "Enter") {
        return
      }

      if (dirty) {
        commitWidgetValue()
      }

      if (widgetMgr.allowFormEnterToSubmit(element.formId)) {
        widgetMgr.submitForm(element.formId, fragmentId)
      }
    },
    [element, fragmentId, dirty, commitWidgetValue, widgetMgr]
=======
  const onChange = useOnInputChange({
    formId: element.formId,
    maxChars: element.maxChars,
    setDirty,
    setUiValue,
    setValueWithSource,
  })

  const onKeyPress = useSubmitFormViaEnterKey(
    element.formId,
    commitWidgetValue,
    dirty,
    widgetMgr,
    fragmentId
>>>>>>> 8cb5af07
  )

  return (
    <StyledTextInput
      className="stTextInput"
      data-testid="stTextInput"
      width={width}
    >
      <WidgetLabel
        label={element.label}
        disabled={disabled}
        labelVisibility={labelVisibilityProtoValueToEnum(
          element.labelVisibility?.value
        )}
        htmlFor={id}
      >
        {element.help && (
          <StyledWidgetLabelHelp>
            <TooltipIcon
              content={element.help}
              placement={Placement.TOP_RIGHT}
            />
          </StyledWidgetLabelHelp>
        )}
      </WidgetLabel>
      <UIInput
        value={uiValue ?? ""}
        placeholder={placeholder}
        onBlur={onBlur}
        onFocus={onFocus}
        onChange={onChange}
        onKeyPress={onKeyPress}
        aria-label={element.label}
        disabled={disabled}
        id={id}
        type={getTypeString(element)}
        autoComplete={element.autocomplete}
        overrides={{
          Input: {
            style: {
              // Issue: https://github.com/streamlit/streamlit/issues/2495
              // The input won't shrink in Firefox,
              // unless the line below is provided.
              // See https://stackoverflow.com/a/33811151
              minWidth: 0,
              "::placeholder": {
                opacity: "0.7",
              },
              lineHeight: theme.lineHeights.inputWidget,
              // Baseweb requires long-hand props, short-hand leads to weird bugs & warnings.
              paddingRight: theme.spacing.sm,
              paddingLeft: theme.spacing.sm,
              paddingBottom: theme.spacing.sm,
              paddingTop: theme.spacing.sm,
            },
          },
          Root: {
            props: {
              "data-testid": "stTextInputRootElement",
            },
            style: {
              height: theme.sizes.minElementHeight,
              // Baseweb requires long-hand props, short-hand leads to weird bugs & warnings.
              borderLeftWidth: theme.sizes.borderWidth,
              borderRightWidth: theme.sizes.borderWidth,
              borderTopWidth: theme.sizes.borderWidth,
              borderBottomWidth: theme.sizes.borderWidth,
            },
          },
        }}
      />
      {shouldShowInstructions && (
        <InputInstructions
          dirty={dirty}
          value={uiValue ?? ""}
          maxLength={element.maxChars}
          inForm={isInForm({ formId: element.formId })}
          allowEnterToSubmit={allowEnterToSubmit}
        />
      )}
    </StyledTextInput>
  )
}

function getStateFromWidgetMgr(
  widgetMgr: WidgetStateManager,
  element: TextInputProto
): string | null {
  return widgetMgr.getStringValue(element) ?? null
}

function getDefaultStateFromProto(element: TextInputProto): string | null {
  return element.default ?? null
}

function getCurrStateFromProto(element: TextInputProto): string | null {
  return element.value ?? null
}

function updateWidgetMgrState(
  element: TextInputProto,
  widgetMgr: WidgetStateManager,
  vws: ValueWithSource<string | null>,
  fragmentId?: string
): void {
  widgetMgr.setStringValue(
    element,
    vws.value,
    { fromUi: vws.fromUi },
    fragmentId
  )
}

function getTypeString(element: TextInputProto): string {
  return element.type === TextInputProto.Type.PASSWORD ? "password" : "text"
}

export default TextInput<|MERGE_RESOLUTION|>--- conflicted
+++ resolved
@@ -90,20 +90,7 @@
     onFormCleared,
   })
 
-<<<<<<< HEAD
-  useEffect(() => {
-    // the UI did not sync its value
-    if (dirty) {
-      return
-    }
-    // If the incoming value changes, update the UI value (e.g. set via state)
-    if (value !== uiValue) {
-      setUiValue(value)
-    }
-  }, [value, uiValue, dirty])
-=======
   useUpdateUiValue(value, uiValue, setUiValue, dirty)
->>>>>>> 8cb5af07
 
   /**
    * Whether the input is currently focused.
@@ -139,50 +126,6 @@
     setFocused(true)
   }, [])
 
-<<<<<<< HEAD
-  const onChange = useCallback(
-    (e: React.ChangeEvent<HTMLInputElement | HTMLTextAreaElement>): void => {
-      const { value: newValue } = e.target
-      const { maxChars } = element
-
-      if (maxChars !== 0 && newValue.length > maxChars) {
-        return
-      }
-
-      setDirty(true)
-      setUiValue(newValue)
-
-      // We immediately update its widgetValue on text changes in forms
-      // see here for why: https://github.com/streamlit/streamlit/issues/7101
-      // The widgetValue won't be passed to the Python script until the form
-      // is submitted, so this won't cause the script to re-run.
-      if (isInForm(element)) {
-        // Make sure dirty is true so that enter to submit form text shows
-        setValueWithSource({ value: newValue, fromUi: true })
-      }
-      // If the TextInput is *not* part of a form, we mark it dirty but don't
-      // update its value in the WidgetMgr. This means that individual keypresses
-      // won't trigger a script re-run.
-    },
-    [element, setValueWithSource]
-  )
-
-  const onKeyPress = useCallback(
-    (e: React.KeyboardEvent<HTMLInputElement | HTMLTextAreaElement>): void => {
-      if (e.key !== "Enter") {
-        return
-      }
-
-      if (dirty) {
-        commitWidgetValue()
-      }
-
-      if (widgetMgr.allowFormEnterToSubmit(element.formId)) {
-        widgetMgr.submitForm(element.formId, fragmentId)
-      }
-    },
-    [element, fragmentId, dirty, commitWidgetValue, widgetMgr]
-=======
   const onChange = useOnInputChange({
     formId: element.formId,
     maxChars: element.maxChars,
@@ -197,7 +140,6 @@
     dirty,
     widgetMgr,
     fragmentId
->>>>>>> 8cb5af07
   )
 
   return (
