--- conflicted
+++ resolved
@@ -14,17 +14,7 @@
  * limitations under the License.
  */
 
-<<<<<<< HEAD
-import React, {
-  memo,
-  ReactElement,
-  useCallback,
-  useEffect,
-  useState,
-} from "react"
-=======
-import React, { ReactElement, useCallback, useState } from "react"
->>>>>>> 95ef625f
+import React, { memo, ReactElement, useCallback, useState } from "react"
 
 import uniqueId from "lodash/uniqueId"
 import { Input as UIInput } from "baseui/input"
