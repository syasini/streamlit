--- conflicted
+++ resolved
@@ -19,13 +19,6 @@
 import { TEN_BY_TEN, UNICODE, VERY_TALL } from "@streamlit/lib/src/mocks/arrow"
 import { Arrow as ArrowProto } from "@streamlit/lib/src/proto"
 
-<<<<<<< HEAD
-import useTableSizer, {
-  BORDER_THRESHOLD,
-  DEFAULT_ROW_HEIGHT,
-  MIN_TABLE_WIDTH,
-} from "./useTableSizer"
-=======
 import { CustomGridTheme } from "./useCustomTheme"
 import useTableSizer from "./useTableSizer"
 
@@ -38,7 +31,6 @@
   defaultRowHeight: 35,
   defaultHeaderHeight: 35,
 } as CustomGridTheme
->>>>>>> 8cd0b496
 
 describe("useTableSizer hook", () => {
   it("applies the configured width", () => {
@@ -133,13 +125,9 @@
     expect(result.current.resizableSize.height).toEqual(TABLE_HEIGHT)
     // +1 rows for header row
     expect(result.current.maxHeight).toEqual(
-<<<<<<< HEAD
-      NUMBER_OF_ROWS + 1 * DEFAULT_ROW_HEIGHT + BORDER_THRESHOLD
-=======
       NUMBER_OF_ROWS * mockTheme.defaultRowHeight +
         mockTheme.defaultHeaderHeight +
         2 * mockTheme.tableBorderWidth
->>>>>>> 8cd0b496
     )
   })
 
@@ -162,14 +150,10 @@
 
     expect(result.current.resizableSize.height).toEqual(TABLE_HEIGHT)
     expect(result.current.maxHeight).toEqual(
-<<<<<<< HEAD
-      NUMBER_OF_ROWS + 2 * DEFAULT_ROW_HEIGHT + BORDER_THRESHOLD
-=======
       NUMBER_OF_ROWS * mockTheme.defaultRowHeight +
         // + header row & group row
         2 * mockTheme.defaultHeaderHeight +
         2 * mockTheme.tableBorderWidth
->>>>>>> 8cd0b496
     )
   })
 
@@ -278,13 +262,9 @@
     expect(result.current.resizableSize.height).toEqual(NEW_HEIGHT)
     expect(result.current.maxWidth).toEqual(CONTAINER_WIDTH)
     expect(result.current.maxHeight).toEqual(
-<<<<<<< HEAD
-      NUMBER_OF_ROWS + 1 * DEFAULT_ROW_HEIGHT + BORDER_THRESHOLD
-=======
       NUMBER_OF_ROWS * mockTheme.defaultRowHeight +
         mockTheme.defaultHeaderHeight +
         2 * mockTheme.tableBorderWidth
->>>>>>> 8cd0b496
     )
   })
 })