/**
 * Copyright (c) Streamlit Inc. (2018-2022) Snowflake Inc. (2022-2024)
 *
 * Licensed under the Apache License, Version 2.0 (the "License");
 * you may not use this file except in compliance with the License.
 * You may obtain a copy of the License at
 *
 *     http://www.apache.org/licenses/LICENSE-2.0
 *
 * Unless required by applicable law or agreed to in writing, software
 * distributed under the License is distributed on an "AS IS" BASIS,
 * WITHOUT WARRANTIES OR CONDITIONS OF ANY KIND, either express or implied.
 * See the License for the specific language governing permissions and
 * limitations under the License.
 */
import React from "react"

import { useTheme } from "@emotion/react"
import merge from "lodash/merge"

import {
  getAllColumnsFromArrow,
  getColumnTypeFromArrow,
  getEmptyIndexColumn,
} from "@streamlit/lib/src/components/widgets/DataFrame/arrowUtils"
import {
  BaseColumn,
  BaseColumnProps,
  ColumnCreator,
  ColumnTypes,
  ObjectColumn,
} from "@streamlit/lib/src/components/widgets/DataFrame/columns"
import { Quiver } from "@streamlit/lib/src/dataframes/Quiver"
import { Arrow as ArrowProto } from "@streamlit/lib/src/proto"
import { EmotionTheme } from "@streamlit/lib/src/theme"
import { logError, logWarning } from "@streamlit/lib/src/util/log"
import {
  isNullOrUndefined,
  notNullOrUndefined,
} from "@streamlit/lib/src/util/utils"

// Using this ID for column config will apply the config to all index columns
export const INDEX_IDENTIFIER = "_index"
// Prefix used in the config column mapping when referring to a column via the numeric position
export const COLUMN_POSITION_PREFIX = "_pos:"

// Predefined column widths configurable by the user
export const COLUMN_WIDTH_MAPPING = {
  small: 75,
  medium: 200,
  large: 400,
}

/**
 * Options to configure columns.
 *
 * This needs to be kept in sync with the ColumnConfig TypeDict in the backend.
 * This will be eventually replaced with a proto message.
 */
export interface ColumnConfigProps {
  label?: string
  width?: "small" | "medium" | "large" | number
  help?: string
  hidden?: boolean
  disabled?: boolean
  required?: boolean
  default?: number | string | boolean
  alignment?: "left" | "center" | "right"
  pinned?: boolean
  // uses snake_case to match the property names in the backend:
  type_config?: Record<string, unknown>
}

/**
 * Parse the user-defined width configuration and return the width in pixels.
 */
function parseWidthConfig(
  width?: "small" | "medium" | "large" | number
): number | undefined {
  if (isNullOrUndefined(width)) {
    return undefined
  }

  if (typeof width === "number") {
    return width
  }

  if (width in COLUMN_WIDTH_MAPPING) {
    return COLUMN_WIDTH_MAPPING[width]
  }

  return undefined
}

/**
 * Apply the user-defined column configuration if supplied.
 *
 * @param columnProps - The column properties to apply the config to.
 * @param columnConfigMapping - The user-defined column configuration mapping.
 *
 * @return the column properties with the config applied.
 */
export function applyColumnConfig(
  columnProps: BaseColumnProps,
  columnConfigMapping: Map<string | number, ColumnConfigProps>
): BaseColumnProps {
  if (!columnConfigMapping) {
    // No column config configured
    return columnProps
  }

  let columnConfig
  if (
    columnConfigMapping.has(columnProps.name) &&
    columnProps.name !== INDEX_IDENTIFIER // "index" is not supported as name for normal columns
  ) {
    // Config is configured based on the column name
    columnConfig = columnConfigMapping.get(columnProps.name)
  } else if (
    columnConfigMapping.has(
      `${COLUMN_POSITION_PREFIX}${columnProps.indexNumber}`
    )
  ) {
    // Config is configured based on the column position, e.g. col:0 -> first column
    columnConfig = columnConfigMapping.get(
      `${COLUMN_POSITION_PREFIX}${columnProps.indexNumber}`
    )
  } else if (
    columnProps.isIndex &&
    columnConfigMapping.has(INDEX_IDENTIFIER)
  ) {
    // Config is configured for the index column (or all index columns for multi-index)
    columnConfig = columnConfigMapping.get(INDEX_IDENTIFIER)
  }

  if (!columnConfig) {
    // No column config found for this column
    return columnProps
  }

  // This will update all column props with the user-defined config for all
  // configuration options that are not undefined:
  return merge({ ...columnProps }, {
    title: columnConfig.label,
    width: parseWidthConfig(columnConfig.width),
    isEditable: notNullOrUndefined(columnConfig.disabled)
      ? !columnConfig.disabled
      : undefined,
    isHidden: columnConfig.hidden,
    isPinned: columnConfig.pinned,
    isRequired: columnConfig.required,
    columnTypeOptions: columnConfig.type_config,
    contentAlignment: columnConfig.alignment,
    defaultValue: columnConfig.default,
    help: columnConfig.help,
  } as BaseColumnProps) as BaseColumnProps
}

/**
 * Extracts the user-defined column configuration from the JSON config.
 *
 * @param configJson - the column config JSON from the proto.
 *
 * @returns the user-defined column configuration.
 */
export function getColumnConfig(configJson: string): Map<string, any> {
  if (!configJson) {
    return new Map()
  }
  try {
    return new Map(Object.entries(JSON.parse(configJson)))
  } catch (error) {
    // This is not expected to happen, but if it does, we'll return an empty map
    // and log the error to the console.
    logError(error)
    return new Map()
  }
}

type ColumnLoaderReturn = {
  columns: BaseColumn[]
}

/**
 * Get the column type (creator class of column type) for the given column properties.
 *
 * @param column - The column properties.
 *
 * @returns the column creator of the corresponding column type.
 */
export function getColumnType(column: BaseColumnProps): ColumnCreator {
  const customType = column.columnTypeOptions?.type as string
  // Create a column instance based on the column properties
  let ColumnType: ColumnCreator | undefined
  if (notNullOrUndefined(customType)) {
    if (ColumnTypes.has(customType)) {
      ColumnType = ColumnTypes.get(customType)
    } else {
      logWarning(
        `Unknown column type configured in column configuration: ${customType}`
      )
    }
  }
  if (isNullOrUndefined(ColumnType)) {
    // Load based on arrow type
    ColumnType = getColumnTypeFromArrow(column.arrowType)
  }
  return ColumnType
}

/**
 * Custom hook that handles loads and configures all table columns from the Arrow table.
 *
 * @param element - The proto message of the dataframe element
 * @param data - The Arrow data extracted from the proto message
 * @param disabled - Whether the widget is disabled
 *
 * @returns the columns and the cell content getter compatible with glide-data-grid.
 */
function useColumnLoader(
  element: ArrowProto,
  data: Quiver,
  disabled: boolean,
  columnOrder: string[],
  columnConfigMapping: Map<string, any>
): ColumnLoaderReturn {
  const theme: EmotionTheme = useTheme()

  const stretchColumns: boolean =
    element.useContainerWidth ||
    (notNullOrUndefined(element.width) && element.width > 0)

  // Converts the columns from Arrow into columns compatible with glide-data-grid
  const columns: BaseColumn[] = React.useMemo(() => {
    let configuredColumns = getAllColumnsFromArrow(data)
      .map(column => {
        // Apply column configurations
        let updatedColumn = {
          ...column,
          ...applyColumnConfig(column, columnConfigMapping),
          isStretched: stretchColumns,
        } as BaseColumnProps
        const ColumnType = getColumnType(updatedColumn)

        // Make sure editing is deactivated if the column is read-only, disabled,
        // or a not editable type.
        if (
          element.editingMode === ArrowProto.EditingMode.READ_ONLY ||
          disabled ||
          ColumnType.isEditableType === false
        ) {
          updatedColumn = {
            ...updatedColumn,
            isEditable: false,
          }
        }

        if (
          element.editingMode !== ArrowProto.EditingMode.READ_ONLY &&
          updatedColumn.isEditable == true
        ) {
          // Set editable icon for all editable columns:
          updatedColumn = {
            ...updatedColumn,
            icon: "editable",
          }

          // Make sure that required columns are not hidden when editing mode is dynamic:
          if (
            updatedColumn.isRequired &&
            element.editingMode === ArrowProto.EditingMode.DYNAMIC
          ) {
            updatedColumn = {
              ...updatedColumn,
              isHidden: false,
            }
          }
        }

        return ColumnType(updatedColumn, theme)
      })
      .filter(column => {
        // Filter out all columns that are hidden
        return !column.isHidden
      })

    const orderedColumns: BaseColumn[] = []

    // Add all pinned columns to the beginning of the list:
    const unpinnedColumns: BaseColumn[] = []
    configuredColumns.forEach(column => {
      if (column.isPinned) {
        orderedColumns.push(column)
      } else {
        unpinnedColumns.push(column)
      }
    })

<<<<<<< HEAD
    if (columnOrder && columnOrder.length > 0) {
      // Reorder non-pinned columns based on the configured column order:
      columnOrder.forEach(columnName => {
=======
    if (element.columnOrder?.length) {
      // Reorder non-pinned columns based on the configured column order:
      element.columnOrder.forEach(columnName => {
>>>>>>> 15ed288d
        const column = configuredColumns.find(
          column => column.name === columnName
        )
        if (column && !column.isPinned) {
          orderedColumns.push(column)
        }
      })
    } else {
      // Add all unpinned columns to the end of the list:
      orderedColumns.push(...unpinnedColumns)
    }

    configuredColumns = orderedColumns

    // If all columns got filtered out, we add an empty index column
    // to prevent errors from glide-data-grid.
    return configuredColumns.length > 0
      ? configuredColumns
      : [ObjectColumn(getEmptyIndexColumn())]
  }, [
    data,
    columnConfigMapping,
    stretchColumns,
    disabled,
    element.editingMode,
    columnOrder,
    theme,
  ])

  return {
    columns,
  }
}

export default useColumnLoader<|MERGE_RESOLUTION|>--- conflicted
+++ resolved
@@ -296,15 +296,9 @@
       }
     })
 
-<<<<<<< HEAD
-    if (columnOrder && columnOrder.length > 0) {
-      // Reorder non-pinned columns based on the configured column order:
-      columnOrder.forEach(columnName => {
-=======
     if (element.columnOrder?.length) {
       // Reorder non-pinned columns based on the configured column order:
       element.columnOrder.forEach(columnName => {
->>>>>>> 15ed288d
         const column = configuredColumns.find(
           column => column.name === columnName
         )
