/**
 * Copyright (c) Streamlit Inc. (2018-2022) Snowflake Inc. (2022-2024)
 *
 * Licensed under the Apache License, Version 2.0 (the "License");
 * you may not use this file except in compliance with the License.
 * You may obtain a copy of the License at
 *
 *     http://www.apache.org/licenses/LICENSE-2.0
 *
 * Unless required by applicable law or agreed to in writing, software
 * distributed under the License is distributed on an "AS IS" BASIS,
 * WITHOUT WARRANTIES OR CONDITIONS OF ANY KIND, either express or implied.
 * See the License for the specific language governing permissions and
 * limitations under the License.
 */

import { BubbleCell, GridCell, GridCellKind } from "@glideapps/glide-data-grid"

import { isNullOrUndefined } from "@streamlit/lib/src/util/utils"

import {
  BaseColumn,
  BaseColumnProps,
  isMissingValueCell,
  toSafeArray,
  toSafeString,
} from "./utils"

/**
 * A column type that supports optimized rendering values of array/list types.
 */
function ListColumn(props: BaseColumnProps): BaseColumn {
  const cellTemplate = {
    kind: GridCellKind.Bubble,
    data: [],
    allowOverlay: true,
    contentAlign: props.contentAlignment,
<<<<<<< HEAD
    style: props.isPinned ? "faded" : "normal",
=======
    style: "normal",
>>>>>>> 15ed288d
  } as BubbleCell

  return {
    ...props,
    kind: "list",
    sortMode: "default",
    isEditable: false, // List column is always readonly
    getCell(data?: any): GridCell {
      const cellData = isNullOrUndefined(data) ? [] : toSafeArray(data)

      return {
        ...cellTemplate,
        data: cellData,
        isMissingValue: isNullOrUndefined(data),
        copyData: isNullOrUndefined(data)
          ? ""
          : toSafeString(
              cellData.map((x: any) =>
                // Replace commas with spaces since commas are used to
                // separate the list items.
                typeof x === "string" && x.includes(",")
                  ? x.replace(/,/g, " ")
                  : x
              )
            ),
      } as BubbleCell
    },
    getCellValue(cell: BubbleCell): string[] | null {
      if (isNullOrUndefined(cell.data) || isMissingValueCell(cell)) {
        return null
      }

      return cell.data
    },
  }
}

ListColumn.isEditableType = false

export default ListColumn<|MERGE_RESOLUTION|>--- conflicted
+++ resolved
@@ -35,11 +35,7 @@
     data: [],
     allowOverlay: true,
     contentAlign: props.contentAlignment,
-<<<<<<< HEAD
-    style: props.isPinned ? "faded" : "normal",
-=======
     style: "normal",
->>>>>>> 15ed288d
   } as BubbleCell
 
   return {
