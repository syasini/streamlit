--- conflicted
+++ resolved
@@ -199,66 +199,17 @@
           onClick={handleClear}
           data-testid="stTimeInputClearButton"
         >
-<<<<<<< HEAD
           <StyledClearIcon
             overrides={{
               Svg: {
                 style: {
                   color: theme.colors.darkGray,
-                  // Since the close icon is an SVG, and we can't control its viewbox nor its attributes,
-                  // Let's use a scale transform effect to make it bigger.
-                  // The width property only enlarges its bounding box, so it's easier to click.
-                  transform: "scale(1.41)",
-                  width: theme.spacing.twoXL,
-
+                  // setting this width and height makes the clear-icon align with dropdown arrows of other input fields
+                  padding: theme.spacing.threeXS,
+                  height: theme.sizes.clearIconSize,
+                  width: theme.sizes.clearIconSize,
                   ":hover": {
                     fill: theme.colors.bodyText,
-=======
-          {element.help && (
-            <StyledWidgetLabelHelp>
-              <TooltipIcon
-                content={element.help}
-                placement={Placement.TOP_RIGHT}
-              />
-            </StyledWidgetLabelHelp>
-          )}
-        </WidgetLabel>
-        <UITimePicker
-          format="24"
-          step={element.step ? Number(element.step) : 900} // step in seconds, defaults to 900s (15 minutes)
-          value={
-            isNullOrUndefined(this.state.value)
-              ? undefined
-              : this.stringToDate(this.state.value)
-          }
-          onChange={this.handleChange}
-          overrides={selectOverrides}
-          nullable={clearable}
-          creatable
-          aria-label={element.label}
-        />
-        {clearable && !isNullOrUndefined(this.state.value) && (
-          // The time picker doesn't have a built-in clearable functionality.
-          // Therefore, we are adding the clear button here.
-          <StyledClearIconContainer
-            onClick={() => {
-              this.handleChange(null)
-            }}
-            data-testid="stTimeInputClearButton"
-          >
-            <StyledClearIcon
-              overrides={{
-                Svg: {
-                  style: {
-                    color: theme.colors.darkGray,
-                    // setting this width and height makes the clear-icon align with dropdown arrows of other input fields
-                    padding: theme.spacing.threeXS,
-                    height: theme.sizes.clearIconSize,
-                    width: theme.sizes.clearIconSize,
-                    ":hover": {
-                      fill: theme.colors.bodyText,
-                    },
->>>>>>> 9bada26d
                   },
                 },
               },
