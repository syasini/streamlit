--- conflicted
+++ resolved
@@ -1,10 +1,6 @@
 {
   "name": "@streamlit/lib",
-<<<<<<< HEAD
   "version": "1.32.2",
-=======
-  "version": "1.32.0",
->>>>>>> 8de20441
   "private": true,
   "license": "Apache-2.0",
   "main": "dist/index.js",
