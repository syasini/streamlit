import React from 'react';

import {
  // Alert,
  Button,
  // Col,
  // Container,
  Modal,
  ModalBody,
  ModalFooter,
  ModalHeader,
  Progress,
  // Row,
  // UncontrolledTooltip,
} from 'reactstrap';

import SettingsDialog from './SettingsDialog';
import {CopyToClipboard} from 'react-copy-to-clipboard';

import './StreamlitDialog.css';

const dialogRenderers = {
  UPLOAD_PROGRESS: uploadProgressDialog,
  UPLOAD_DONE: uploadedDialog,
  WARNING: warningDialog,
  SETTINGS: settingsDialog,
  [undefined]: noDialog,
};

function StreamlitDialog({ dialogProps }) {
  // This table of functions constructs the dialog based on dialogProps.type
<<<<<<< HEAD
=======
  const populateDialogTable = {
    'uploadProgress': uploadProgressDialog,
    'uploaded': uploadedDialog,
    'warning': warningDialog,
    'rerunScript': rerunScriptDialog,
    [undefined]: noDialog,
  };
>>>>>>> 2674a03a
  const populateDialogFunc =
      dialogRenderers[dialogProps.type] || typeNotRecognizedDialog;

  // We call that function to populate the dialog.
  const {body, footer, custom} = populateDialogFunc(dialogProps);

  // Show custom dialog.
  if (custom) {
    return custom;
  }

  // Show generic dialog.

  const isOpen = ((body !== undefined) || (footer != undefined));

  return (
    <Modal isOpen={isOpen} toggle={dialogProps.onClose} className="streamlit-dialog">
      { body }
      { footer }
    </Modal>
  );
}

/**
 * Shows the progress of an upload in progress.
 */
function uploadProgressDialog({progress}) {
  return {
    body: (
      <ModalBody>
        <div className="streamlit-upload-first-line">
          Saving report...
        </div>
        <div>
          <Progress animated value={progress}/>
        </div>
      </ModalBody>
    ),
  };
}

/**
 * Shows the URL after something has been uploaded.
 */
function uploadedDialog({url, onClose}) {
  return {
    body: (
      <ModalBody>
        <div className="streamlit-upload-first-line">
          Report saved to:
        </div>
        <div id="streamlit-upload-url">{url}</div>
      </ModalBody>
    ),

    footer: (
      <ModalFooter>
        <CopyToClipboard text={url} onCopy={onClose}>
          <Button>Copy to clipboard</Button>
        </CopyToClipboard>{' '}
        <Button onClick={onClose}>Done</Button>
      </ModalFooter>
    ),
  };
}

/**
 * Shows the settings dialog.
 */
function settingsDialog({settings, isOpen, onSave, onClose}) {
  return {
    custom: (
      <SettingsDialog
        settings={settings}
        isOpen={isOpen}
        onSave={onSave}
        onClose={onClose}
      />
    ),
  };
}

/**
 * Returns an empty dictionary, indicating that no object is to be displayed.
 */
function noDialog() {
  return {};
}

/**
 * Prints out a warning
 */
function warningDialog({msg, onClose}) {
  return {
    body: <ModalBody>{msg}</ModalBody>,
    footer: (
      <ModalFooter>
        <Button onClick={onClose}>Done</Button>
      </ModalFooter>
    ),
  };
}

/**
 * Dialog shown when the user wants to rerun a script.
 *
 * getCommandLine - callback to get the script's command line
 * setCommandLine - callback to set the script's command line
 * rerunCallback  - callback to rerun the script's command line
 * onClose        - callback to close the dialog
 */
function rerunScriptDialog({getCommandLine, setCommandLine,
    rerunCallback, onClose}) {
  return {
    body: (
      <ModalBody>
        <div className="rerun-header">Command Line:</div>
        <div>
          <textarea autoFocus
            className="command-line"
            value={getCommandLine()}
            onChange={(event) => setCommandLine(event.target.value)}
          />
        </div>
      </ModalBody>
    ),
    footer: (
      <ModalFooter>
        <Button color="secondary" onClick={onClose}>Cancel</Button>{' '}
        <Button color="primary" onClick={rerunCallback}>Rerun</Button>
      </ModalFooter>
    ),
  };
}

/**
 * If the dialog type is not recognized, dipslay this dialog.
 */
function typeNotRecognizedDialog({type}) {
  return {
    body: <ModalBody>{`Dialog type "${type}" not recognized.`}</ModalBody>
  };
}

export default StreamlitDialog;<|MERGE_RESOLUTION|>--- conflicted
+++ resolved
@@ -8,7 +8,6 @@
   Modal,
   ModalBody,
   ModalFooter,
-  ModalHeader,
   Progress,
   // Row,
   // UncontrolledTooltip,
@@ -19,28 +18,18 @@
 
 import './StreamlitDialog.css';
 
-const dialogRenderers = {
-  UPLOAD_PROGRESS: uploadProgressDialog,
-  UPLOAD_DONE: uploadedDialog,
-  WARNING: warningDialog,
-  SETTINGS: settingsDialog,
-  [undefined]: noDialog,
-};
-
 function StreamlitDialog({ dialogProps }) {
   // This table of functions constructs the dialog based on dialogProps.type
-<<<<<<< HEAD
-=======
   const populateDialogTable = {
     'uploadProgress': uploadProgressDialog,
     'uploaded': uploadedDialog,
     'warning': warningDialog,
     'rerunScript': rerunScriptDialog,
+    'settings': settingsDialog,
     [undefined]: noDialog,
   };
->>>>>>> 2674a03a
   const populateDialogFunc =
-      dialogRenderers[dialogProps.type] || typeNotRecognizedDialog;
+    populateDialogTable[dialogProps.type] || typeNotRecognizedDialog;
 
   // We call that function to populate the dialog.
   const {body, footer, custom} = populateDialogFunc(dialogProps);
@@ -52,10 +41,14 @@
 
   // Show generic dialog.
 
-  const isOpen = ((body !== undefined) || (footer != undefined));
+  const isOpen = ((body !== undefined) || (footer !== undefined));
 
   return (
-    <Modal isOpen={isOpen} toggle={dialogProps.onClose} className="streamlit-dialog">
+    <Modal
+        isOpen={isOpen}
+        toggle={dialogProps.onClose}
+        className="streamlit-dialog"
+    >
       { body }
       { footer }
     </Modal>
@@ -66,18 +59,17 @@
  * Shows the progress of an upload in progress.
  */
 function uploadProgressDialog({progress}) {
-  return {
-    body: (
-      <ModalBody>
-        <div className="streamlit-upload-first-line">
-          Saving report...
-        </div>
-        <div>
-          <Progress animated value={progress}/>
-        </div>
-      </ModalBody>
-    ),
-  };
+
+  return { body:
+    <ModalBody>
+      <div className="streamlit-upload-first-line">
+        Saving report...
+      </div>
+      <div>
+        <Progress animated value={progress}/>
+      </div>
+    </ModalBody>
+  }
 }
 
 /**
@@ -90,10 +82,9 @@
         <div className="streamlit-upload-first-line">
           Report saved to:
         </div>
-        <div id="streamlit-upload-url">{url}</div>
+        <div id="streamlit-upload-url"> {url} </div>
       </ModalBody>
     ),
-
     footer: (
       <ModalFooter>
         <CopyToClipboard text={url} onCopy={onClose}>
@@ -106,26 +97,10 @@
 }
 
 /**
- * Shows the settings dialog.
- */
-function settingsDialog({settings, isOpen, onSave, onClose}) {
-  return {
-    custom: (
-      <SettingsDialog
-        settings={settings}
-        isOpen={isOpen}
-        onSave={onSave}
-        onClose={onClose}
-      />
-    ),
-  };
-}
-
-/**
  * Returns an empty dictionary, indicating that no object is to be displayed.
  */
 function noDialog() {
-  return {};
+  return {}
 }
 
 /**
@@ -174,6 +149,23 @@
   };
 }
 
+
+/*8
+ * Shows the settings dialog.
+ */
+function settingsDialog({settings, isOpen, onSave, onClose}) {
+  return {
+    custom: (
+      <SettingsDialog
+        settings={settings}
+        isOpen={isOpen}
+        onSave={onSave}
+        onClose={onClose}
+      />
+    ),
+  };
+}
+
 /**
  * If the dialog type is not recognized, dipslay this dialog.
  */
