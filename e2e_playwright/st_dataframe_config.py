# Copyright (c) Streamlit Inc. (2018-2022) Snowflake Inc. (2022-2024)
#
# Licensed under the Apache License, Version 2.0 (the "License");
# you may not use this file except in compliance with the License.
# You may obtain a copy of the License at
#
#     http://www.apache.org/licenses/LICENSE-2.0
#
# Unless required by applicable law or agreed to in writing, software
# distributed under the License is distributed on an "AS IS" BASIS,
# WITHOUT WARRANTIES OR CONDITIONS OF ANY KIND, either express or implied.
# See the License for the specific language governing permissions and
# limitations under the License.

import datetime
import random

import numpy as np
import pandas as pd

import streamlit as st

np.random.seed(0)
random.seed(0)

st.set_page_config(layout="wide")

# Generate a random dataframe
df = pd.DataFrame(
    np.random.randn(5, 5),
    columns=("col_%d" % i for i in range(5)),
)


st.header("Hide index parameter:")
st.dataframe(df, hide_index=True)
st.dataframe(df, hide_index=False)

st.header("Column order parameter:")
st.dataframe(df, column_order=["col_4", "col_3", "col_0"])

st.header("Set column labels:")
st.dataframe(
    df,
    column_config={
        "_index": "Index column",
        "col_0": "Column 0",
        "col_2": st.column_config.Column("Column 1"),
    },
)

st.header("Hide columns:")
st.dataframe(df, column_config={"col_1": None, "col_3": {"hidden": True}})

st.header("Set column width:")
st.dataframe(
    df,
    column_config={
        "col_0": st.column_config.Column(width="small"),
        "col_1": st.column_config.Column(width="medium"),
        "col_4": {"width": "large"},
    },
)

st.header("Set help tooltips:")
st.caption("Hover over the column headers to see the tooltips.")
st.dataframe(
    pd.DataFrame(
        {
            "col_0": ["a", "b", "c", None],
        }
    ),
    column_config={
        "col_0": st.column_config.Column(help="This :red[is] a **tooltip** 🌟"),
        "_index": {"help": "Index tooltip!"},
    },
)


st.header("Ignore editing-only config options:")
st.dataframe(
    pd.DataFrame(
        {
            "col_0": ["a", "b", "c", None],
        }
    ),
    column_config={"col_0": st.column_config.Column(disabled=False, required=True)},
)


st.header("Text column:")

st.dataframe(
    pd.DataFrame(
        {
            "col_0": ["Hello World", "Lorem ipsum", "", None],
            "col_1": [1, 2, 3, None],
        }
    ),
    column_config={
        "col_0": st.column_config.TextColumn(
            "Text column",
            width="medium",
            help="This is a text column",
            required=True,  # Should be ignored
            disabled=False,  # Should be ignored
            default="invalid",  # Should be ignored
            max_chars=5,  # Should be ignored
            validate="^[0-9]+$",  # Should be ignored
        ),
        "col_1": st.column_config.TextColumn(),
    },
)

st.header("Number column:")
st.dataframe(
    pd.DataFrame(
        {
            "col_0": [1, 2, 3, None],
            "col_1": ["1", "2", "invalid", None],
        }
    ),
    column_config={
        "col_0": st.column_config.NumberColumn(
            "Number column",
            width="medium",
            help="This is a number column",
            required=True,  # Should be ignored
            disabled=False,  # Should be ignored
            default=0,  # Should be ignored
            min_value=5,  # Should be ignored
            max_value=10,  # Should be ignored
            step=0.001,
        ),
        "col_1": st.column_config.NumberColumn(
            format="%.2f%%",
        ),
    },
)

st.header("Checkbox column:")
st.dataframe(
    pd.DataFrame(
        {
            "col_0": [True, False, False, None],
            "col_1": ["yes", "no", "invalid", None],
        }
    ),
    column_config={
        "col_0": st.column_config.CheckboxColumn(
            "Checkbox column",
            width="medium",
            help="This is a checkbox column",
            required=True,  # Should be ignored
            disabled=False,  # Should be ignored
            default=True,  # Should be ignored
        ),
        "col_1": st.column_config.CheckboxColumn(),
    },
)

st.header("Selectbox column:")

st.dataframe(
    pd.DataFrame(
        {
            "col_0": [1, 2, 3, None],
            "col_1": ["a", "b", "c", None],
        }
    ),
    column_config={
        "col_0": st.column_config.SelectboxColumn(
            "Selectbox column",
            width="medium",
            help="This is a selectbox column",
            required=True,  # Should be ignored
            disabled=False,  # Should be ignored
            default=True,  # Should be ignored
            options=[1, 2, 3, 4, 5],
        ),
        "col_1": st.column_config.SelectboxColumn(options=["a", "b", "c", "d"]),
    },
)

st.header("Link column:")

st.dataframe(
    pd.DataFrame(
        {
            "col_0": [
                "https://streamlit.io/",
                "https://docs.streamlit.io/",
                "https://streamlit.io/gallery",
                None,
            ],
            "col_1": ["/a", "/b", "", None],
            "col_2": [
                "https://roadmap.streamlit.app",
                "https://extras.streamlit.app",
                "",
                None,
            ],
            "col_3": [
                "https://roadmap.streamlit.app",
                "https://extras.streamlit.app",
                "",
                None,
            ],
        }
    ),
    column_config={
        "col_0": st.column_config.LinkColumn(
            "Link column",
            width="medium",
            help="This is a link column",
            required=True,  # Should be ignored
            disabled=False,  # Should be ignored
            default="https://streamlit.io/",  # Should be ignored
            max_chars=5,  # Should be ignored
            validate="^[0-9]+$",  # Should be ignored
        ),
        "col_1": st.column_config.LinkColumn(),
        "col_2": st.column_config.LinkColumn(
            "Display text via Regex",
            display_text=r"https://(.*?)\.streamlit\.app",
        ),
        "col_3": st.column_config.LinkColumn(
            "Static display text",
            display_text="Open link",
        ),
    },
)

st.header("Datetime column:")

st.dataframe(
    pd.DataFrame(
        {
            "col_0": [
                datetime.datetime(2021, 1, 1, 1, 0, 0, 123000),
                datetime.datetime(2022, 1, 2, 2, 0, 0, 234000),
                datetime.datetime(2023, 1, 3, 3, 0, 0, 345000),
                None,
            ],
            "col_1": [
                "2021-01-01T01:00:00.123",
                "2022-01-02T02:00:00.234",
                "invalid",
                None,
            ],
            "col_2": [
                datetime.date(2021, 1, 1),
                datetime.date(2022, 1, 2),
                datetime.date(2023, 1, 3),
                None,
            ],
        }
    ),
    column_config={
        "col_0": st.column_config.DatetimeColumn(
            "Datetime column",
            width="medium",
            help="This is a datetime column",
            required=True,  # Should be ignored
            disabled=False,  # Should be ignored
            default=datetime.datetime(2021, 1, 1, 1, 0, 0),  # Should be ignored
            min_value=datetime.datetime(2021, 1, 1, 1, 0, 0),  # Should be ignored
            max_value=datetime.datetime(2022, 1, 1, 1, 0, 0),  # Should be ignored
            step=0.01,
            format="YYYY-MM-DD HH:mm:ss.SSS",
        ),
        "col_1": st.column_config.DatetimeColumn(
            step=0.01,
        ),
        "col_2": st.column_config.DatetimeColumn(),
    },
)

st.header("Date column:")

st.dataframe(
    pd.DataFrame(
        {
            "col_0": [
                datetime.date(2021, 1, 1),
                datetime.date(2022, 1, 2),
                datetime.date(2023, 1, 3),
                None,
            ],
            "col_1": [
                "2021-01-01T01:00:00",
                "2022-01-02T02:00:00",
                "invalid",
                None,
            ],
            "col_2": [
                datetime.datetime(2021, 1, 1, 1, 0, 0, 123000),
                datetime.datetime(2022, 1, 2, 2, 0, 0, 234000),
                datetime.datetime(2023, 1, 3, 3, 0, 0, 345000),
                None,
            ],
        }
    ),
    column_config={
        "col_0": st.column_config.DateColumn(
            "Date column",
            width="medium",
            help="This is a date column",
            required=True,  # Should be ignored
            disabled=False,  # Should be ignored
            default=datetime.date(2021, 1, 1),  # Should be ignored
            min_value=datetime.date(2021, 1, 1),  # Should be ignored
            max_value=datetime.date(2022, 1, 1),  # Should be ignored
            step=2,  # Should be ignored
        ),
        "col_1": st.column_config.DateColumn(),
        "col_2": st.column_config.DateColumn(),
    },
)

st.header("Time column:")

st.dataframe(
    pd.DataFrame(
        {
            "col_0": [
                datetime.time(1, 2, 0, 123000),
                datetime.time(2, 3, 0, 234000),
                datetime.time(3, 4, 0, 345000),
                None,
            ],
            "col_1": [
                "2021-01-01T01:02:00",
                "2022-01-02T02:03:00",
                "invalid",
                None,
            ],
            "col_2": [
                datetime.datetime(2021, 1, 1, 1, 0, 0, 123000),
                datetime.datetime(2022, 1, 2, 2, 0, 0, 234000),
                datetime.datetime(2023, 1, 3, 3, 0, 0, 345000),
                None,
            ],
        }
    ),
    column_config={
        "col_0": st.column_config.TimeColumn(
            "Time column",
            width="medium",
            help="This is a time column",
            required=True,  # Should be ignored
            disabled=False,  # Should be ignored
            default=datetime.time(1, 2, 0),  # Should be ignored
            min_value=datetime.time(1, 2, 0),  # Should be ignored
            max_value=datetime.time(1, 3, 0),  # Should be ignored
            step=datetime.timedelta(milliseconds=1),
        ),
        "col_1": st.column_config.TimeColumn(
            format="HH:mm",
        ),
        "col_2": st.column_config.TimeColumn(),
    },
)

st.header("Progress column:")

st.dataframe(
    pd.DataFrame(
        {
            "col_0": [0.1, 0.4, 1.1, None],
            "col_1": ["200", "550", "1000", None],
        }
    ),
    column_config={
        "col_0": st.column_config.ProgressColumn(
            "Progress column",
            width="medium",
            help="This is a progress column",
        ),
        "col_1": st.column_config.ProgressColumn(
            format="$%f", min_value=0, max_value=1000
        ),
    },
)

st.header("List column:")

st.dataframe(
    pd.DataFrame(
        {
            "col_0": [[1, 2], [2, 3, 4], [], None],
            "col_1": ["a,b", "c,d,e", "", None],
        }
    ),
    column_config={
        "col_0": st.column_config.ListColumn(
            "List column",
            width="medium",
            help="This is a list column",
        ),
        "col_1": st.column_config.ListColumn(),
    },
)

st.header("Bar chart column:")

st.dataframe(
    pd.DataFrame(
        {
            "col_0": [[1, 5, 2], [2, 3, 5, -4, -5], [], None],
            "col_1": ["1,2,3,4", "6, 5, 1, 10", "invalid", None],
        }
    ),
    column_config={
        "col_0": st.column_config.BarChartColumn(
            "Bar chart column",
            width="medium",
            help="This is a bar chart column",
            y_min=-5,
            y_max=5,
        ),
        "col_1": st.column_config.BarChartColumn(),
    },
)


st.header("Line chart column:")

st.dataframe(
    pd.DataFrame(
        {
            "col_0": [[1, 5, 2], [2, 3, 5, -4, -5], [], None],
            "col_1": ["1,2,3,4", "6, 5, 1, 10", "invalid", None],
        }
    ),
    column_config={
        "col_0": st.column_config.LineChartColumn(
            "Line chart column",
            width="medium",
            help="This is a line chart column",
            y_min=-5,
            y_max=5,
        ),
        "col_1": st.column_config.LineChartColumn(),
    },
)

st.header("Area chart column:")

st.dataframe(
    pd.DataFrame(
        {
            "col_0": [[1, 5, 2], [2, 3, 5, -4, -5], [], None],
            "col_1": ["1,2,3,4", "6, 5, 1, 10", "invalid", None],
        }
    ),
    column_config={
        "col_0": st.column_config.AreaChartColumn(
            "Area chart column",
            width="medium",
            help="This is an area chart column",
            y_min=-5,
            y_max=5,
        ),
        "col_1": st.column_config.AreaChartColumn(),
    },
)


st.header("Image column:")

st.dataframe(
    pd.DataFrame(
        {
            "col_0": [
                "https://streamlit.io/images/brand/streamlit-mark-color.png",
                "data:image/png;base64,iVBORw0KGgoAAAANSUhEUgAAAJYAAABSCAMAAACBpt1yAAAAwFBMVEVHcEyAhJWAhJUzNT97f4+AhJWAhJVtcH9WWWaAhJWAhJWAhJVCRFGAhJWAhJWAhJVVWGeAhJWAhJWAhJVVWGcmJzCAhJWAhJWAhJUmJzAmJzBVWGcmJzAmJzAmJzAmJzAmJzCAhJUmJzBVWGcmJzAmJzAmJzBVWGeAhJVVWGdVWGdVWGeAhJVVWGdVWGdVWGdvcoJVJ2WAhJVVWGcmJzBTVmVaXWx8f5B1eYlhZHNoa3tDRVI3OUQtLzhucoJMT13kXsyQAAAAMXRSTlMA+SYWE/ExBQvmfME1P7Uc9lhpjSdsTZ7cnETlsyP6xvHNg7XXV+bYq6NjTtR1yJLh8/IzCQAABHhJREFUaN7Nmut2mkAYRZGLIMQbRMFbvMQYkmjS9YFJU23z/m9VwEpgGJgZYLo4/2ratXbdhyNMFIS68jzzXm+EpuVl5nne623DqKRXL8yb2iyst4jKG7w0S+HgguU93jZPYZin5mhU32Iqb/DcPIWN0phQGGnUGqewQRpTChuj8fbVQ1ODRnVsDeUaFVbXuBhtpsJYgZYxLP3fUzMKK2qURlvf3wkWBGn1xiVX8PbRw6WsRmm09MOE71YYxe2qNSmMUkqj9rC8i6hWgmzAJYrdVqtfhRU0ag/zC5TvzwVBh2s6drsehWHuGTVq0xjKXz0IgtiBbzBLZFL45OWHSaM6naz8OEspeMWGRBydAex5UIA1Y7iDvklC+f4ofG3cSnLBXu9XV8ik8WayS0L5u0X4qryGdNYm1b5qT4VU3uBAt56bNJTvTy6Xng5o1jTDX6iQVuNis0Wg/Lvp5UftToaLYvgJCqk0RpOOJix8dBm4kA1p+EkKoxyoJh3J5vrzYQvDRRh+okKSRuk66Uh28b/JlD4e/m4FhZFGmTzp+MLjS08YfiqF+RqTk44W/uH7r2FKXzz8VArzNKrT+crPy7XwuaWPwbLDfzPzaJPRqCKTnlf4/NJ/fyKlh1+79+hzKJ703MKH6e+hMPvU8B8YqNIas5OOZJ6eOgsISXwiMShMa8RMekHhw3QVElc8/EwKExqxk45kKyFF7AEx/4b/wEjlzV4ooZDChzGBIsHwsyqMNEpazqQjWU1RrL4DVGD2vXdk55rTQGUKT1X6a/58MmN9namo7kbZ7SWX/pqPP+/MXL9psLYLzOeUAdT5+MUIdjzRvFkT3OenCcAP7HguU/gwosPCBT9/vTN0/0jWeLfE38zaABzByBpH+Fsz+tLHYJ/Ua3Ekatwt8FiyAcARjKRxkneLbgJwBCNcjfjClyh9PGOfdVyNSyn3acQGKAf2Xl3jKP8hadwCrmAn2tvS6qVnASvQOCl6WNahfGiGP1cjeluKlL5TgYtmX0/shRfQMzgOYHkaN8VnKKVLTztjeI07wplT3nFEfWBYjXPSIbcOwBnszFp4wnFETcOP0biViEfRLgBnsBNr4cnHEbXsK6pxRXHIWkPpSfuKapzTHJXrALzBToyFD8vVVoA72Jn0HMat9IXDn9K4EahSV+mLZuyL5rYUOY7YA/AGS3w2zml/N2QBcAc7/qa4La36ZEa3r0fc1UhX+Og4ogfABwxzNU7of+1oAvABe89opC08wxlcxRn7It+W8i89BuzMUnhepU+AHWONuwULlmYAx8TD/1X8HPbfSo/M2PE0ZaIqeRzBDMb6JQ7BbAF/sBnzt41VXeHN9fGjxJdn1bHBF0xx20KZyF3d7hn7jlKvz5bi7A3X1rsVvqqnarLYHg9N3XIDQqejlGJsKUrHWRs929LNYbctylpt3+VVVVnui+1uwBhAWrbb6xnGer13HKeTSvCCs1+vDaPnurYVgJjDcYDSr5GlEDN4J+V+EFEU23GCP4jBa7IcUKilOf4CgQRuuzC9EJcAAAAASUVORK5CYII=",
                "data:image/svg+xml,%3Csvg width='301' height='165' viewBox='0 0 301 165' fill='none' xmlns='http://www.w3.org/2000/svg'%3E%3Cpath d='M150.731 101.547L98.1387 73.7471L6.84674 25.4969C6.7634 25.4136 6.59674 25.4136 6.51341 25.4136C3.18007 23.8303 -0.236608 27.1636 1.0134 30.497L47.5302 149.139L47.5385 149.164C47.5885 149.281 47.6302 149.397 47.6802 149.514C49.5885 153.939 53.7552 156.672 58.2886 157.747C58.6719 157.831 58.9461 157.906 59.4064 157.998C59.8645 158.1 60.5052 158.239 61.0552 158.281C61.1469 158.289 61.2302 158.289 61.3219 158.297H61.3886C61.4552 158.306 61.5219 158.306 61.5886 158.314H61.6802C61.7386 158.322 61.8052 158.322 61.8636 158.322H61.9719C62.0386 158.331 62.1052 158.331 62.1719 158.331V158.331C121.084 164.754 180.519 164.754 239.431 158.331V158.331C240.139 158.331 240.831 158.297 241.497 158.231C241.714 158.206 241.922 158.181 242.131 158.156C242.156 158.147 242.189 158.147 242.214 158.139C242.356 158.122 242.497 158.097 242.639 158.072C242.847 158.047 243.056 158.006 243.264 157.964C243.681 157.872 243.87 157.806 244.436 157.611C245.001 157.417 245.94 157.077 246.527 156.794C247.115 156.511 247.522 156.239 248.014 155.931C248.622 155.547 249.201 155.155 249.788 154.715C250.041 154.521 250.214 154.397 250.397 154.222L250.297 154.164L150.731 101.547Z' fill='%23FF4B4B'/%3E%3Cpath d='M294.766 25.4981H294.683L203.357 73.7483L254.124 149.357L300.524 30.4981V30.3315C301.691 26.8314 298.108 23.6648 294.766 25.4981' fill='%237D353B'/%3E%3Cpath d='M155.598 2.55572C153.264 -0.852624 148.181 -0.852624 145.931 2.55572L98.1389 73.7477L150.731 101.548L250.398 154.222C251.024 153.609 251.526 153.012 252.056 152.381C252.806 151.456 253.506 150.465 254.123 149.356L203.356 73.7477L155.598 2.55572Z' fill='%23BD4043'/%3E%3C/svg%3E%0A",
                "",
                None,
            ],
        }
    ),
    column_config={
        "col_0": st.column_config.ImageColumn(
            "Image column",
            width="medium",
            help="This is a image column",
        ),
    },
)

st.subheader("Long colum header")
st.dataframe(
    pd.DataFrame(
        np.random.randn(100, 15),
        columns=[
            "this is a very long column header name",
            "A",
            "Short header",
            "B",
            "this is another very very column long header name",
            "C",
            (
                "this is another very very very very very very very very very very very"
                " very very very very long header name"
            ),
            "D",
            "E",
            "F",
            "G",
            "H",
            "I",
            "J",
            "K",
        ],
    ),
)

st.subheader("Hierarchical headers")

st.dataframe(
    pd.DataFrame(
        np.random.randn(3, 5),
        index=["A", "B", "C"],
        columns=pd.MultiIndex.from_tuples(
            [
                ("a", "b", "c"),
                ("a", "b", "d"),
                ("e", "f", "c"),
                ("g", "h", "d"),
                ("", "h", "i"),
            ],
            names=["first", "second", "third"],
        ),
    )
)

<<<<<<< HEAD
st.dataframe(df)

st.header("Configurable row height:")

st.dataframe(
    pd.DataFrame(
        {
            "col_0": [
                "this is a very long sentence that does not contain any reasonable content.this is a very long sentence that does not contain any reasonable content.",
                "this is a very long sentence that does not contain any reasonable content. this is a very long sentence that does not contain any reasonable content.",
                "Hello World",
            ],
            "col_1": [
                "https://streamlit.io/images/brand/streamlit-mark-color.png",
                "data:image/png;base64,iVBORw0KGgoAAAANSUhEUgAAAJYAAABSCAMAAACBpt1yAAAAwFBMVEVHcEyAhJWAhJUzNT97f4+AhJWAhJVtcH9WWWaAhJWAhJWAhJVCRFGAhJWAhJWAhJVVWGeAhJWAhJWAhJVVWGcmJzCAhJWAhJWAhJUmJzAmJzBVWGcmJzAmJzAmJzAmJzAmJzCAhJUmJzBVWGcmJzAmJzAmJzBVWGeAhJVVWGdVWGdVWGeAhJVVWGdVWGdVWGdvcoJVJ2WAhJVVWGcmJzBTVmVaXWx8f5B1eYlhZHNoa3tDRVI3OUQtLzhucoJMT13kXsyQAAAAMXRSTlMA+SYWE/ExBQvmfME1P7Uc9lhpjSdsTZ7cnETlsyP6xvHNg7XXV+bYq6NjTtR1yJLh8/IzCQAABHhJREFUaN7Nmut2mkAYRZGLIMQbRMFbvMQYkmjS9YFJU23z/m9VwEpgGJgZYLo4/2ratXbdhyNMFIS68jzzXm+EpuVl5nne623DqKRXL8yb2iyst4jKG7w0S+HgguU93jZPYZin5mhU32Iqb/DcPIWN0phQGGnUGqewQRpTChuj8fbVQ1ODRnVsDeUaFVbXuBhtpsJYgZYxLP3fUzMKK2qURlvf3wkWBGn1xiVX8PbRw6WsRmm09MOE71YYxe2qNSmMUkqj9rC8i6hWgmzAJYrdVqtfhRU0ag/zC5TvzwVBh2s6drsehWHuGTVq0xjKXz0IgtiBbzBLZFL45OWHSaM6naz8OEspeMWGRBydAex5UIA1Y7iDvklC+f4ofG3cSnLBXu9XV8ik8WayS0L5u0X4qryGdNYm1b5qT4VU3uBAt56bNJTvTy6Xng5o1jTDX6iQVuNis0Wg/Lvp5UftToaLYvgJCqk0RpOOJix8dBm4kA1p+EkKoxyoJh3J5vrzYQvDRRh+okKSRuk66Uh28b/JlD4e/m4FhZFGmTzp+MLjS08YfiqF+RqTk44W/uH7r2FKXzz8VArzNKrT+crPy7XwuaWPwbLDfzPzaJPRqCKTnlf4/NJ/fyKlh1+79+hzKJ703MKH6e+hMPvU8B8YqNIas5OOZJ6eOgsISXwiMShMa8RMekHhw3QVElc8/EwKExqxk45kKyFF7AEx/4b/wEjlzV4ooZDChzGBIsHwsyqMNEpazqQjWU1RrL4DVGD2vXdk55rTQGUKT1X6a/58MmN9namo7kbZ7SWX/pqPP+/MXL9psLYLzOeUAdT5+MUIdjzRvFkT3OenCcAP7HguU/gwosPCBT9/vTN0/0jWeLfE38zaABzByBpH+Fsz+tLHYJ/Ua3Ekatwt8FiyAcARjKRxkneLbgJwBCNcjfjClyh9PGOfdVyNSyn3acQGKAf2Xl3jKP8hadwCrmAn2tvS6qVnASvQOCl6WNahfGiGP1cjeluKlL5TgYtmX0/shRfQMzgOYHkaN8VnKKVLTztjeI07wplT3nFEfWBYjXPSIbcOwBnszFp4wnFETcOP0biViEfRLgBnsBNr4cnHEbXsK6pxRXHIWkPpSfuKapzTHJXrALzBToyFD8vVVoA72Jn0HMat9IXDn9K4EahSV+mLZuyL5rYUOY7YA/AGS3w2zml/N2QBcAc7/qa4La36ZEa3r0fc1UhX+Og4ogfABwxzNU7of+1oAvABe89opC08wxlcxRn7It+W8i89BuzMUnhepU+AHWONuwULlmYAx8TD/1X8HPbfSo/M2PE0ZaIqeRzBDMb6JQ7BbAF/sBnzt41VXeHN9fGjxJdn1bHBF0xx20KZyF3d7hn7jlKvz5bi7A3X1rsVvqqnarLYHg9N3XIDQqejlGJsKUrHWRs929LNYbctylpt3+VVVVnui+1uwBhAWrbb6xnGer13HKeTSvCCs1+vDaPnurYVgJjDcYDSr5GlEDN4J+V+EFEU23GCP4jBa7IcUKilOf4CgQRuuzC9EJcAAAAASUVORK5CYII=",
                "data:image/svg+xml,%3Csvg width='301' height='165' viewBox='0 0 301 165' fill='none' xmlns='http://www.w3.org/2000/svg'%3E%3Cpath d='M150.731 101.547L98.1387 73.7471L6.84674 25.4969C6.7634 25.4136 6.59674 25.4136 6.51341 25.4136C3.18007 23.8303 -0.236608 27.1636 1.0134 30.497L47.5302 149.139L47.5385 149.164C47.5885 149.281 47.6302 149.397 47.6802 149.514C49.5885 153.939 53.7552 156.672 58.2886 157.747C58.6719 157.831 58.9461 157.906 59.4064 157.998C59.8645 158.1 60.5052 158.239 61.0552 158.281C61.1469 158.289 61.2302 158.289 61.3219 158.297H61.3886C61.4552 158.306 61.5219 158.306 61.5886 158.314H61.6802C61.7386 158.322 61.8052 158.322 61.8636 158.322H61.9719C62.0386 158.331 62.1052 158.331 62.1719 158.331V158.331C121.084 164.754 180.519 164.754 239.431 158.331V158.331C240.139 158.331 240.831 158.297 241.497 158.231C241.714 158.206 241.922 158.181 242.131 158.156C242.156 158.147 242.189 158.147 242.214 158.139C242.356 158.122 242.497 158.097 242.639 158.072C242.847 158.047 243.056 158.006 243.264 157.964C243.681 157.872 243.87 157.806 244.436 157.611C245.001 157.417 245.94 157.077 246.527 156.794C247.115 156.511 247.522 156.239 248.014 155.931C248.622 155.547 249.201 155.155 249.788 154.715C250.041 154.521 250.214 154.397 250.397 154.222L250.297 154.164L150.731 101.547Z' fill='%23FF4B4B'/%3E%3Cpath d='M294.766 25.4981H294.683L203.357 73.7483L254.124 149.357L300.524 30.4981V30.3315C301.691 26.8314 298.108 23.6648 294.766 25.4981' fill='%237D353B'/%3E%3Cpath d='M155.598 2.55572C153.264 -0.852624 148.181 -0.852624 145.931 2.55572L98.1389 73.7477L150.731 101.548L250.398 154.222C251.024 153.609 251.526 153.012 252.056 152.381C252.806 151.456 253.506 150.465 254.123 149.356L203.356 73.7477L155.598 2.55572Z' fill='%23BD4043'/%3E%3C/svg%3E%0A",
            ],
        },
    ),
    column_config={
        "col_0": st.column_config.TextColumn(width="large"),
        "col_1": st.column_config.ImageColumn(width="medium"),
    },
    row_height=100,
=======
st.header("Pinned columns:")
st.dataframe(
    pd.DataFrame(
        np.random.randn(5, 25),
        columns=("col_%d" % i for i in range(25)),
    ),
    column_config={
        "_index": st.column_config.Column(pinned=False),
        "col_2": st.column_config.Column(pinned=True),
        "col_4": st.column_config.Column(pinned=True),
        "col_16": st.column_config.Column(pinned=True),
    },
>>>>>>> 8cd0b496
)<|MERGE_RESOLUTION|>--- conflicted
+++ resolved
@@ -536,8 +536,19 @@
     )
 )
 
-<<<<<<< HEAD
-st.dataframe(df)
+st.header("Pinned columns:")
+st.dataframe(
+    pd.DataFrame(
+        np.random.randn(5, 25),
+        columns=("col_%d" % i for i in range(25)),
+    ),
+    column_config={
+        "_index": st.column_config.Column(pinned=False),
+        "col_2": st.column_config.Column(pinned=True),
+        "col_4": st.column_config.Column(pinned=True),
+        "col_16": st.column_config.Column(pinned=True),
+    },
+)
 
 st.header("Configurable row height:")
 
@@ -561,18 +572,4 @@
         "col_1": st.column_config.ImageColumn(width="medium"),
     },
     row_height=100,
-=======
-st.header("Pinned columns:")
-st.dataframe(
-    pd.DataFrame(
-        np.random.randn(5, 25),
-        columns=("col_%d" % i for i in range(25)),
-    ),
-    column_config={
-        "_index": st.column_config.Column(pinned=False),
-        "col_2": st.column_config.Column(pinned=True),
-        "col_4": st.column_config.Column(pinned=True),
-        "col_16": st.column_config.Column(pinned=True),
-    },
->>>>>>> 8cd0b496
 )