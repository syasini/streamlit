# Copyright (c) Streamlit Inc. (2018-2022) Snowflake Inc. (2022-2024)
#
# Licensed under the Apache License, Version 2.0 (the "License");
# you may not use this file except in compliance with the License.
# You may obtain a copy of the License at
#
#     http://www.apache.org/licenses/LICENSE-2.0
#
# Unless required by applicable law or agreed to in writing, software
# distributed under the License is distributed on an "AS IS" BASIS,
# WITHOUT WARRANTIES OR CONDITIONS OF ANY KIND, either express or implied.
# See the License for the specific language governing permissions and
# limitations under the License.

import streamlit as st
from streamlit import runtime

v1 = st.text_input("text input 1 (default)")
st.write("value 1:", v1)

v2 = st.text_input("text input 2 (value='some text')", "some text")
st.write("value 2:", v2)

v3 = st.text_input("text input 3 (value=1234)", 1234)
st.write("value 3:", v3)

v4 = st.text_input("text input 4 (value=None)", None)
st.write("value 4:", v4)

v5 = st.text_input("text input 5 (placeholder)", placeholder="Placeholder")
st.write("value 5:", v5)

v6 = st.text_input("text input 6 (disabled)", "default text", disabled=True)
st.write("value 6:", v6)

v7 = st.text_input(
    "text input 7 (hidden label)", "default text", label_visibility="hidden"
)
st.write("value 7:", v7)

v8 = st.text_input(
    "text input 8 (collapsed label)", "default text", label_visibility="collapsed"
)
st.write("value 8:", v8)

if runtime.exists():

    def on_change():
        st.session_state.text_input_changed = True
        st.text("Text input changed callback")

    st.text_input(
        "text input 9 (callback, help)",
        key="text_input_9",
        on_change=on_change,
        help="Help text",
    )
    st.write("value 9:", st.session_state.text_input_9)
    st.write("text input changed:", st.session_state.get("text_input_changed") is True)
    st.session_state.text_input_changed = False

v10 = st.text_input("text input 10 (max_chars=5)", "1234", max_chars=5)
st.write("value 10:", v10)

v11 = st.text_input("text input 11 (type=password)", "my password", type="password")
st.write("value 11:", v11)

<<<<<<< HEAD
=======
if "text_input_12" not in st.session_state:
    st.session_state["text_input_12"] = "xyz"

v12 = st.text_input(
    "text input 12 (value from state)",
    value=None,
    key="text_input_12",
)
st.write("text input 12 (value from state) - value: ", v12)

with st.form("form"):
    st.text_input("text input 13 (value from form)", key="text_input_13")
    st.form_submit_button("submit")

form_value = (
    st.session_state["text_input_13"] if "text_input_13" in st.session_state else None
)
st.write("text input 13 (value from form) - value: ", form_value)

>>>>>>> 8cb5af07

if "rerun_counter" not in st.session_state:
    st.session_state.rerun_counter = 0

st.session_state.rerun_counter += 1
st.write("Rerun counter:", st.session_state.rerun_counter)<|MERGE_RESOLUTION|>--- conflicted
+++ resolved
@@ -65,8 +65,6 @@
 v11 = st.text_input("text input 11 (type=password)", "my password", type="password")
 st.write("value 11:", v11)
 
-<<<<<<< HEAD
-=======
 if "text_input_12" not in st.session_state:
     st.session_state["text_input_12"] = "xyz"
 
@@ -86,7 +84,6 @@
 )
 st.write("text input 13 (value from form) - value: ", form_value)
 
->>>>>>> 8cb5af07
 
 if "rerun_counter" not in st.session_state:
     st.session_state.rerun_counter = 0
