# Copyright (c) Streamlit Inc. (2018-2022) Snowflake Inc. (2022-2024)
#
# Licensed under the Apache License, Version 2.0 (the "License");
# you may not use this file except in compliance with the License.
# You may obtain a copy of the License at
#
#     http://www.apache.org/licenses/LICENSE-2.0
#
# Unless required by applicable law or agreed to in writing, software
# distributed under the License is distributed on an "AS IS" BASIS,
# WITHOUT WARRANTIES OR CONDITIONS OF ANY KIND, either express or implied.
# See the License for the specific language governing permissions and
# limitations under the License.

import pytest
from playwright.sync_api import Page, expect

from e2e_playwright.conftest import ImageCompareFunction
from e2e_playwright.shared.app_utils import (
    check_top_level_class,
    expect_exception,
    expect_help_tooltip,
    get_element_by_key,
)


def test_text_area_widget_rendering(
    themed_app: Page, assert_snapshot: ImageCompareFunction
):
    """Test that the st.text_area widgets are correctly rendered via screenshot matching."""
    text_area_widgets = themed_app.get_by_test_id("stTextArea")
<<<<<<< HEAD
    expect(text_area_widgets).to_have_count(13)
=======
    expect(text_area_widgets).to_have_count(14)
>>>>>>> 8cb5af07

    assert_snapshot(text_area_widgets.nth(0), name="st_text_area-default")
    assert_snapshot(text_area_widgets.nth(1), name="st_text_area-value_some_text")
    assert_snapshot(text_area_widgets.nth(2), name="st_text_area-value_1234")
    assert_snapshot(text_area_widgets.nth(3), name="st_text_area-value_None")
    assert_snapshot(text_area_widgets.nth(4), name="st_text_area-placeholder")
    assert_snapshot(text_area_widgets.nth(5), name="st_text_area-disabled")
    assert_snapshot(text_area_widgets.nth(6), name="st_text_area-hidden_label")
    assert_snapshot(text_area_widgets.nth(7), name="st_text_area-collapsed_label")
    assert_snapshot(text_area_widgets.nth(8), name="st_text_area-callback_help")
    assert_snapshot(text_area_widgets.nth(9), name="st_text_area-max_chars_5")
    assert_snapshot(text_area_widgets.nth(10), name="st_text_area-height_250")
    assert_snapshot(text_area_widgets.nth(11), name="st_text_area-height_75")


def test_help_tooltip_works(app: Page):
    element_with_help = app.get_by_test_id("stTextArea").nth(8)
    expect_help_tooltip(app, element_with_help, "Help text")


def test_text_area_has_correct_initial_values(app: Page):
    """Test that st.text_area has the correct initial values."""
    markdown_elements = app.get_by_test_id("stMarkdown")
<<<<<<< HEAD
    expect(markdown_elements).to_have_count(14)
=======
    expect(markdown_elements).to_have_count(15)
>>>>>>> 8cb5af07

    expected = [
        "value 1: ",
        "value 2: some text",
        "value 3: 1234",
        "value 4: None",
        "value 5: ",
        "value 6: default text",
        "value 7: default text",
        "value 8: default text",
        "value 9: ",
        "text area changed: False",
        "value 10: 1234",
        "value 11: default text",
        "value 12: default text",
        "text area 13 (value from state) - value: xyz",
<<<<<<< HEAD
=======
        "text area 14 (value from form) - value: ",
>>>>>>> 8cb5af07
    ]

    for markdown_element, expected_text in zip(markdown_elements.all(), expected):
        expect(markdown_element).to_have_text(expected_text, use_inner_text=True)


def test_text_area_shows_state_value(app: Page):
<<<<<<< HEAD
    expect(app.get_by_test_id("stTextAreaRootElement").nth(12)).to_have_text("xyz")
=======
    expect(
        app.get_by_test_id("stTextArea").nth(12).locator("textarea").first
    ).to_have_text("xyz")
>>>>>>> 8cb5af07


def test_text_area_shows_instructions_when_dirty(
    app: Page, assert_snapshot: ImageCompareFunction
):
    """Test that st.text_area shows the instructions correctly when dirty."""
    text_area = app.get_by_test_id("stTextArea").nth(9)

    text_area_field = text_area.locator("textarea").first
    text_area_field.fill("123")

    assert_snapshot(text_area, name="st_text_area-input_instructions")


def test_text_area_limits_input_via_max_chars(app: Page):
    """Test that st.text_area correctly limits the number of characters via max_chars."""
    text_area_field = app.get_by_test_id("stTextArea").nth(9).locator("textarea").first
    # Try typing in char by char:
    text_area_field.clear()
    text_area_field.type("12345678")
    text_area_field.press("Control+Enter")

    expect(app.get_by_test_id("stMarkdown").nth(10)).to_have_text(
        "value 10: 12345", use_inner_text=True
    )

    # Try filling in everything at once:
    text_area_field.focus()
    text_area_field.fill("12345678")
    text_area_field.press("Control+Enter")

    expect(app.get_by_test_id("stMarkdown").nth(10)).to_have_text(
        "value 10: 12345", use_inner_text=True
    )


def test_text_area_has_correct_value_on_blur(app: Page):
    """Test that st.text_area has the correct value on blur."""

    first_text_area_field = (
        app.get_by_test_id("stTextArea").first.locator("textarea").first
    )
    first_text_area_field.focus()
    first_text_area_field.fill("hello world")
    first_text_area_field.blur()

    expect(app.get_by_test_id("stMarkdown").first).to_have_text(
        "value 1: hello world", use_inner_text=True
    )


@pytest.mark.skip_browser(
    "firefox"  # The meta key + enter press doesn't work in the playwright firefox test
)
def test_text_area_has_correct_value_on_enter(app: Page):
    """Test that st.text_area has the correct value on enter."""

    first_text_area_field = (
        app.get_by_test_id("stTextArea").first.locator("textarea").first
    )
    # Test control + enter:
    first_text_area_field.focus()
    first_text_area_field.fill("hello world")
    first_text_area_field.press("Control+Enter")

    expect(app.get_by_test_id("stMarkdown").first).to_have_text(
        "value 1: hello world", use_inner_text=True
    )

    # Test command (Meta key) + enter:
    first_text_area_field.focus()
    first_text_area_field.fill("different value")
    first_text_area_field.press("Meta+Enter")

    expect(app.get_by_test_id("stMarkdown").first).to_have_text(
        "value 1: different value", use_inner_text=True
    )


def test_text_area_has_correct_value_on_click_outside(app: Page):
    """Test that st.text_area has the correct value on click outside."""

    first_text_area_field = (
        app.get_by_test_id("stTextArea").first.locator("textarea").first
    )
    first_text_area_field.focus()
    first_text_area_field.fill("hello world")
    app.get_by_test_id("stMarkdown").first.click()

    expect(app.get_by_test_id("stMarkdown").first).to_have_text(
        "value 1: hello world", use_inner_text=True
    )


def test_empty_text_area_behaves_correctly(app: Page):
    """Test that st.text_area behaves correctly when empty."""
    # Should return None as value:
    expect(app.get_by_test_id("stMarkdown").nth(3)).to_have_text(
        "value 4: None", use_inner_text=True
    )

    # Enter value in the empty widget:
    empty_text_area = app.get_by_test_id("stTextArea").nth(3)
    empty_text_area_field = empty_text_area.locator("textarea").first
    empty_text_area_field.fill("hello world")
    empty_text_area_field.press("Control+Enter")

    expect(app.get_by_test_id("stMarkdown").nth(3)).to_have_text(
        "value 4: hello world", use_inner_text=True
    )

    # Press escape to clear value:
    empty_text_area_field.focus()
    empty_text_area_field.clear()
    empty_text_area_field.press("Control+Enter")

    # Should be set to empty string (we don't clear to None for text area):
    expect(app.get_by_test_id("stMarkdown").nth(3)).to_have_text(
        "value 4: ", use_inner_text=True
    )


def test_calls_callback_on_change(app: Page):
    """Test that it correctly calls the callback on change."""
    text_area_field = app.get_by_test_id("stTextArea").nth(8).locator("textarea").first

    text_area_field.fill("hello world")
    text_area_field.press("Control+Enter")

    expect(app.get_by_test_id("stMarkdown").nth(8)).to_have_text(
        "value 9: hello world",
        use_inner_text=True,
    )
    expect(app.get_by_test_id("stMarkdown").nth(9)).to_have_text(
        "text area changed: True",
        use_inner_text=True,
    )

    # Change different widget to trigger delta path change
    first_text_area_field = (
        app.get_by_test_id("stTextArea").first.locator("textarea").first
    )
    first_text_area_field.fill("hello world")
    first_text_area_field.press("Control+Enter")

    expect(app.get_by_test_id("stMarkdown").first).to_have_text(
        "value 1: hello world", use_inner_text=True
    )

    # Test if value is still correct after delta path change
    expect(app.get_by_test_id("stMarkdown").nth(8)).to_have_text(
        "value 9: hello world",
        use_inner_text=True,
    )
    expect(app.get_by_test_id("stMarkdown").nth(9)).to_have_text(
        "text area changed: False",
        use_inner_text=True,
    )


def test_text_area_in_form_with_submit_by_enter(app: Page):
    """Test that text area in form can be submitted by pressing Command+Enter"""
    text_area_field = app.get_by_test_id("stTextArea").nth(13).locator("textarea").first
    text_area_field.fill("hello world")
    text_area_field.press("Control+Enter")
    expect(app.get_by_test_id("stMarkdown").nth(14)).to_have_text(
        "text area 14 (value from form) - value: hello world",
        use_inner_text=True,
    )


def test_invalid_height(app: Page):
    """Test that it raises an error when passed an invalid height."""
    expect_exception(
        app,
        "StreamlitAPIException: Invalid height 65px for st.text_area - must be at least 68 pixels.",
    )


def test_check_top_level_class(app: Page):
    """Check that the top level class is correctly set."""
    check_top_level_class(app, "stTextArea")


def test_custom_css_class_via_key(app: Page):
    """Test that the element can have a custom css class via the key argument."""
    expect(get_element_by_key(app, "text_area9")).to_be_visible()<|MERGE_RESOLUTION|>--- conflicted
+++ resolved
@@ -29,11 +29,7 @@
 ):
     """Test that the st.text_area widgets are correctly rendered via screenshot matching."""
     text_area_widgets = themed_app.get_by_test_id("stTextArea")
-<<<<<<< HEAD
-    expect(text_area_widgets).to_have_count(13)
-=======
     expect(text_area_widgets).to_have_count(14)
->>>>>>> 8cb5af07
 
     assert_snapshot(text_area_widgets.nth(0), name="st_text_area-default")
     assert_snapshot(text_area_widgets.nth(1), name="st_text_area-value_some_text")
@@ -57,11 +53,7 @@
 def test_text_area_has_correct_initial_values(app: Page):
     """Test that st.text_area has the correct initial values."""
     markdown_elements = app.get_by_test_id("stMarkdown")
-<<<<<<< HEAD
-    expect(markdown_elements).to_have_count(14)
-=======
     expect(markdown_elements).to_have_count(15)
->>>>>>> 8cb5af07
 
     expected = [
         "value 1: ",
@@ -78,10 +70,7 @@
         "value 11: default text",
         "value 12: default text",
         "text area 13 (value from state) - value: xyz",
-<<<<<<< HEAD
-=======
         "text area 14 (value from form) - value: ",
->>>>>>> 8cb5af07
     ]
 
     for markdown_element, expected_text in zip(markdown_elements.all(), expected):
@@ -89,13 +78,9 @@
 
 
 def test_text_area_shows_state_value(app: Page):
-<<<<<<< HEAD
-    expect(app.get_by_test_id("stTextAreaRootElement").nth(12)).to_have_text("xyz")
-=======
     expect(
         app.get_by_test_id("stTextArea").nth(12).locator("textarea").first
     ).to_have_text("xyz")
->>>>>>> 8cb5af07
 
 
 def test_text_area_shows_instructions_when_dirty(
