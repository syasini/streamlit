--- conflicted
+++ resolved
@@ -44,9 +44,6 @@
     return element
 
 
-<<<<<<< HEAD
-def get_button(locator: Locator | Page, label: str | Pattern[str]) -> Locator:
-=======
 def get_image(locator: Locator | Page, caption: str | Pattern[str]) -> Locator:
     """Get an image element with the given caption.
 
@@ -72,8 +69,7 @@
     return element
 
 
-def get_button(locator: Locator, label: str | Pattern[str]) -> Locator:
->>>>>>> f463d767
+def get_button(locator: Locator | Page, label: str | Pattern[str]) -> Locator:
     """Get a button widget with the given label.
 
     Parameters
